--- conflicted
+++ resolved
@@ -237,12 +237,6 @@
                 content = browser_view.create_content()
 
             page.controls.clear()
-<<<<<<< HEAD
-            
-            # CHANGED - Use new update_appbar function
-            update_appbar()
-            
-=======
             notification_badge, notification_icon = get_notification_status()
 
             page.appbar = ft.AppBar(
@@ -267,7 +261,6 @@
                 ],
                 bgcolor=ft.Colors.GREY_800
             )
->>>>>>> eac6b184
             page.add(content)
             page.update()
             print("[DEBUG] Content added and page updated.")
