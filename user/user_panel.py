--- conflicted
+++ resolved
@@ -60,23 +60,7 @@
         print(f"[DEBUG] clear_session error: {ex}")
 
 def user_panel(page: ft.Page, username: Optional[str]):
-<<<<<<< HEAD
-    # Clear any existing page state first
-    page.controls.clear()
-    page.appbar = None
-    page.overlay.clear()
-    
-    # Set page properties for user panel
-    page.title = "KMTI Data Management Users"
-    page.bgcolor = ft.Colors.GREY_200
-    page.vertical_alignment = ft.MainAxisAlignment.START
-    page.horizontal_alignment = ft.CrossAxisAlignment.START
-    page.padding = 0
-    page.margin = 0
-    
-    # Force page update to clear login screen
-    page.update()
-=======
+
     """User panel - accessible only by USER role users."""
     # Verify user has user role
     from utils.auth import load_users
@@ -98,7 +82,7 @@
         from login_window import login_view
         login_view(page)
         return
->>>>>>> 23c7183f
+
     
     save_session(username, "USER", "user")
 
