--- conflicted
+++ resolved
@@ -4,11 +4,7 @@
 import os
 import hashlib
 from admin.utils.team_utils import get_team_options
-<<<<<<< HEAD
-from utils.logger import log_action  # centralized logger
-=======
 from utils.session_logger import log_activity  # NEW IMPORT
->>>>>>> c62cc143
 
 USERS_FILE = "data/users.json"
 
@@ -59,10 +55,6 @@
 
     # Actions
     def save_user(e):
-<<<<<<< HEAD
-        # Validate all required fields
-=======
->>>>>>> c62cc143
         if not all([fullname.value, email.value, username_field.value, password.value, role.value]):
             page.snack_bar = ft.SnackBar(ft.Text("All fields except Team are required."), open=True)
             page.update()
@@ -82,16 +74,8 @@
         }
         save_users(users)
 
-<<<<<<< HEAD
-        # Log the action ONLY when saving is successful
-        log_action(
-            username,
-            f"Added new user {fullname.value} ({email.value}) with role {role.value}"
-        )
-=======
         # Log this activity
         log_activity(username, f"Added new user '{username_field.value}' with role '{role.value}'")
->>>>>>> c62cc143
 
         from admin.user_management import user_management
         content.controls.clear()
@@ -121,11 +105,7 @@
                             bgcolor={ft.ControlState.DEFAULT: ft.Colors.BLACK,
                                      ft.ControlState.HOVERED: ft.Colors.GREEN},
                             color={ft.ControlState.DEFAULT: ft.Colors.WHITE,
-<<<<<<< HEAD
-                                   ft.ControlState.HOVERED: ft.Colors.BLACK},
-=======
                                    ft.ControlState.HOVERED: ft.Colors.WHITE},
->>>>>>> c62cc143
                             side={ft.ControlState.HOVERED: ft.BorderSide(1, ft.Colors.GREEN)},
                             shape=ft.RoundedRectangleBorder(radius=5)
                         )
@@ -137,11 +117,7 @@
                             bgcolor={ft.ControlState.DEFAULT: ft.Colors.BLACK,
                                      ft.ControlState.HOVERED: ft.Colors.RED},
                             color={ft.ControlState.DEFAULT: ft.Colors.WHITE,
-<<<<<<< HEAD
-                                   ft.ControlState.HOVERED: ft.Colors.BLACK},
-=======
                                    ft.ControlState.HOVERED: ft.Colors.WHITE},
->>>>>>> c62cc143
                             side={ft.ControlState.HOVERED: ft.BorderSide(1, ft.Colors.RED)},
                             shape=ft.RoundedRectangleBorder(radius=5)
                         )
@@ -163,11 +139,7 @@
                     padding=20,
                 )
             ],
-<<<<<<< HEAD
-            alignment=ft.MainAxisAlignment.CENTER,
-=======
             alignment=ft.MainAxisAlignment.CENTER,  # Always center horizontally
->>>>>>> c62cc143
             expand=True
         )
     )
