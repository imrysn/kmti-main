--- conflicted
+++ resolved
@@ -2,12 +2,7 @@
 import json
 import os
 import hashlib
-<<<<<<< HEAD
-from typing import Optional
-from utils.logger import log_action  # centralized logger
-=======
 from utils.session_logger import log_activity
->>>>>>> c62cc143
 
 USERS_FILE = "data/users.json"
 
@@ -24,15 +19,9 @@
         with open(USERS_FILE, "r") as f:
             return json.load(f)
 
-<<<<<<< HEAD
-
-def reset_password_page(content: ft.Column, page: ft.Page, username: Optional[str]):
-    content.controls.clear()
-=======
     def save_users(users):
         with open(USERS_FILE, "w") as f:
             json.dump(users, f, indent=4)
->>>>>>> c62cc143
 
     users = load_users()
 
@@ -41,10 +30,6 @@
         label="Select user to reset",
         width=400,
         options=[ft.dropdown.Option(email) for email in users.keys()],
-<<<<<<< HEAD
-        width=400,
-=======
->>>>>>> c62cc143
     )
 
     new_password = ft.TextField(
@@ -61,22 +46,6 @@
             users[selected_email]["password"] = hash_password(new_password.value)
             save_users(users)
 
-<<<<<<< HEAD
-            # Log ONLY when password reset was successful
-            log_action(
-                username,
-                f"Reset password for {users[selected_email].get('fullname', '')} ({selected_email})"
-            )
-
-        from admin.user_management import user_management
-        user_management(content, username)
-
-    def go_back(e):
-        from admin.user_management import user_management
-        user_management(content, username)
-
-    form_column = ft.Column(
-=======
             # Log the password reset action
             log_activity(admin_username, f"Reset password for user {selected_email}")
 
@@ -97,7 +66,6 @@
 
     # Layout
     form = ft.Column(
->>>>>>> c62cc143
         [
             ft.Text("Reset User Password", size=24, weight="bold"),
             email_dropdown,
@@ -132,37 +100,22 @@
                 alignment=ft.MainAxisAlignment.CENTER,
             ),
         ],
-<<<<<<< HEAD
-        spacing=15,
-        horizontal_alignment=ft.CrossAxisAlignment.START,
-    )
-
-=======
         horizontal_alignment=ft.CrossAxisAlignment.START,
         spacing=15,
     )
 
     # Clear and display
     content.controls.clear()
->>>>>>> c62cc143
     content.controls.append(
         ft.Row(
             controls=[
                 ft.Container(
-<<<<<<< HEAD
-                    content=form_column,
-=======
                     content=form,
->>>>>>> c62cc143
                     padding=20,
                 )
             ],
             alignment=ft.MainAxisAlignment.CENTER,
-<<<<<<< HEAD
-            expand=True
-=======
             expand=True,
->>>>>>> c62cc143
         )
     )
     page.update()