--- conflicted
+++ resolved
@@ -7,13 +7,9 @@
 from user.user_panel import user_panel
 from flet import FontWeight, CrossAxisAlignment, MainAxisAlignment
 from typing import Optional
-<<<<<<< HEAD
-from utils.session_logger import log_login
-=======
 from utils.session_logger import log_login  # NEW IMPORT
 from datetime import datetime  # NEW IMPORT
 
->>>>>>> c62cc143
 
 def hash_password(password: str | None) -> str:
     if password is None:
@@ -95,13 +91,10 @@
 
             log_login(username.value, role)
 
-<<<<<<< HEAD
-=======
             # Reset runtime_start on login (session-based runtime)
             reset_runtime_start(username.value)
 
             # Save if remember me is checked
->>>>>>> c62cc143
             if remember_me.value:
                 os.makedirs("data", exist_ok=True)
                 saved_credentials[username.value] = {
