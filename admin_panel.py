--- conflicted
+++ resolved
@@ -3,10 +3,7 @@
 import os
 from datetime import datetime
 from utils.logger import log_action
-<<<<<<< HEAD
-=======
 from utils.session_logger import log_logout
->>>>>>> c62cc143
 from flet import FontWeight, ScrollMode, CrossAxisAlignment, MainAxisAlignment, Colors
 from typing import Optional
 from admin.navbar import create_navbar
@@ -43,10 +40,8 @@
 
     # Logout
     def logout(e):
-<<<<<<< HEAD
-=======
+        # Log logout with runtime calculation
         log_logout(username, "admin")
->>>>>>> c62cc143
         log_action(username, "Logged out")
         page.clean()
         from login_window import login_view
