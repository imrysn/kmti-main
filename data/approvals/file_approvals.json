{
  "1dc2dadc-bf6e-48b2-aceb-bde084e0561a": {
    "file_id": "1dc2dadc-bf6e-48b2-aceb-bde084e0561a",
    "original_filename": "approval_notifications.json",
    "user_id": "raysan",
    "user_team": "IT",
    "file_size": 2,
    "submission_date": "2025-08-07T11:44:58.892962",
    "status": "approved",
    "description": "wow",
    "tags": [
      "urgent"
    ],
    "admin_comments": [],
    "status_history": [
      {
        "status": "pending",
        "timestamp": "2025-08-07T11:44:58.892969",
        "comment": "File submitted for approval"
      },
      {
        "status": "approved",
        "timestamp": "2025-08-07T14:35:04.736579",
        "admin_id": "admin",
        "comment": "File approved"
      }
    ],
    "file_path": "data/uploads/raysan\\approval_notifications.json",
    "approved_by": "admin",
    "approved_date": "2025-08-07T14:35:04.736570",
    "last_updated": "2025-08-07T14:35:04.736576"
  },
  "78b178b7-4ef6-4099-9b56-71854670c8f0": {
    "file_id": "78b178b7-4ef6-4099-9b56-71854670c8f0",
    "original_filename": "file_approval_status.json",
    "user_id": "raysan",
    "user_team": "IT",
    "file_size": 956,
    "submission_date": "2025-08-07T11:49:45.092621",
    "status": "approved",
    "description": "",
    "tags": [],
    "admin_comments": [],
    "status_history": [
      {
        "status": "pending",
        "timestamp": "2025-08-07T11:49:45.092628",
        "comment": "File submitted for approval"
      },
      {
        "status": "approved",
        "timestamp": "2025-08-07T14:35:01.488591",
        "admin_id": "admin",
        "comment": "File approved"
      }
    ],
    "file_path": "data/uploads/raysan\\file_approval_status.json",
    "approved_by": "admin",
    "approved_date": "2025-08-07T14:35:01.488582",
    "last_updated": "2025-08-07T14:35:01.488588"
  },
  "9504b368-0442-4567-a1d6-548c10902a6e": {
    "file_id": "9504b368-0442-4567-a1d6-548c10902a6e",
    "original_filename": "data_management.py",
    "user_id": "raysan",
    "user_team": "IT",
    "file_size": 6833,
    "submission_date": "2025-08-07T11:49:47.637476",
    "status": "approved",
    "description": "",
    "tags": [],
    "admin_comments": [],
    "status_history": [
      {
        "status": "pending",
        "timestamp": "2025-08-07T11:49:47.637483",
        "comment": "File submitted for approval"
      },
      {
        "status": "approved",
        "timestamp": "2025-08-07T14:34:58.672575",
        "admin_id": "admin",
        "comment": "File approved"
      }
    ],
    "file_path": "data/uploads/raysan\\data_management.py",
    "approved_by": "admin",
    "approved_date": "2025-08-07T14:34:58.672565",
    "last_updated": "2025-08-07T14:34:58.672572"
  },
  "43a5092b-000a-4e50-9c4c-e7bdb72894b5": {
    "file_id": "43a5092b-000a-4e50-9c4c-e7bdb72894b5",
    "original_filename": "1-Student-Internship-MOA-CvSU-Bacoor-CS-Group-and-Individual (1).docx",
    "user_id": "user1",
    "user_team": "IT",
    "file_size": 49453,
    "submission_date": "2025-08-07T11:53:35.405536",
    "status": "approved",
    "description": "",
    "tags": [],
    "admin_comments": [],
    "status_history": [
      {
        "status": "pending",
        "timestamp": "2025-08-07T11:53:35.405541",
        "comment": "File submitted for approval"
      },
      {
        "status": "approved",
        "timestamp": "2025-08-07T14:34:55.712633",
        "admin_id": "admin",
        "comment": "File approved"
      }
    ],
    "file_path": "data/uploads/user1\\1-Student-Internship-MOA-CvSU-Bacoor-CS-Group-and-Individual (1).docx",
    "approved_by": "admin",
    "approved_date": "2025-08-07T14:34:55.712622",
    "last_updated": "2025-08-07T14:34:55.712629"
  },
  "e3f835f6-f4ff-458d-b0b5-f0710a4639d4": {
    "file_id": "e3f835f6-f4ff-458d-b0b5-f0710a4639d4",
    "original_filename": "1-Student-Internship-MOA-CvSU-Bacoor-CS-Group-and-Individual.docx",
    "user_id": "user1",
    "user_team": "IT",
    "file_size": 49453,
    "submission_date": "2025-08-07T11:53:36.757335",
    "status": "approved",
    "description": "",
    "tags": [],
    "admin_comments": [
      {
        "admin_id": "admin",
        "comment": "Test comment",
        "timestamp": "2025-08-07T14:34:37.865449"
      }
    ],
    "status_history": [
      {
        "status": "pending",
        "timestamp": "2025-08-07T11:53:36.757342",
        "comment": "File submitted for approval"
      },
      {
        "status": "approved",
        "timestamp": "2025-08-07T14:34:47.596656",
        "admin_id": "admin",
        "comment": "File approved"
      }
    ],
    "file_path": "data/uploads/user1\\1-Student-Internship-MOA-CvSU-Bacoor-CS-Group-and-Individual.docx",
    "approved_by": "admin",
    "approved_date": "2025-08-07T14:34:47.596644",
    "last_updated": "2025-08-07T14:34:47.596652"
  },
  "401126e6-2480-4a36-8354-0096c5e99d07": {
    "file_id": "401126e6-2480-4a36-8354-0096c5e99d07",
    "original_filename": "kmti.ico",
    "user_id": "raysan",
    "user_team": "IT",
    "file_size": 4286,
    "submission_date": "2025-08-07T14:36:36.552558",
    "status": "changes_requested",
    "description": "test",
    "tags": [
      "test"
    ],
    "admin_comments": [],
    "status_history": [
      {
        "status": "pending",
        "timestamp": "2025-08-07T14:36:36.552565",
        "comment": "File submitted for approval"
      },
      {
        "status": "changes_requested",
        "timestamp": "2025-08-07T14:47:10.084542",
        "admin_id": "admin",
        "comment": "test"
      }
    ],
    "file_path": "data/uploads/raysan\\kmti.ico",
    "rejected_by": "admin",
    "rejected_date": "2025-08-07T14:47:10.084527",
    "rejection_reason": "test",
    "last_updated": "2025-08-07T14:47:10.084538"
  },
  "e46254a3-a419-4bb9-a380-da91c77e0fba": {
    "file_id": "e46254a3-a419-4bb9-a380-da91c77e0fba",
    "original_filename": "kmti_logo.png",
    "user_id": "raysan",
    "user_team": "IT",
    "file_size": 154477,
    "submission_date": "2025-08-07T14:36:38.377092",
    "status": "approved",
    "description": "",
    "tags": [],
    "admin_comments": [],
    "status_history": [
      {
        "status": "pending",
        "timestamp": "2025-08-07T14:36:38.377099",
        "comment": "File submitted for approval"
      },
      {
        "status": "approved",
        "timestamp": "2025-08-07T16:05:35.076799",
        "admin_id": "admin",
        "comment": "File approved"
      }
    ],
    "file_path": "data/uploads/raysan\\kmti_logo.png",
    "approved_by": "admin",
    "approved_date": "2025-08-07T16:05:35.076778",
    "last_updated": "2025-08-07T16:05:35.076795"
  },
  "8c2c6e9f-d50d-419b-a348-0bb4b9bce260": {
    "file_id": "8c2c6e9f-d50d-419b-a348-0bb4b9bce260",
    "original_filename": "PC-Wallpaper-Anime-Aesthetic-HD.jpg",
    "user_id": "raysan",
    "user_team": "IT",
    "file_size": 1366317,
    "submission_date": "2025-08-07T14:36:39.977268",
    "status": "changes_requested",
    "description": "",
    "tags": [],
    "admin_comments": [],
    "status_history": [
      {
        "status": "pending",
        "timestamp": "2025-08-07T14:36:39.977275",
        "comment": "File submitted for approval"
      },
      {
        "status": "changes_requested",
        "timestamp": "2025-08-07T14:39:52.504562",
        "admin_id": "admin",
        "comment": "test reject"
      }
    ],
    "file_path": "data/uploads/raysan\\PC-Wallpaper-Anime-Aesthetic-HD.jpg",
    "rejected_by": "admin",
    "rejected_date": "2025-08-07T14:39:52.504549",
    "rejection_reason": "test reject",
    "last_updated": "2025-08-07T14:39:52.504558"
  },
  "db1e8037-8f94-4edc-b01e-927de338d5a9": {
    "file_id": "db1e8037-8f94-4edc-b01e-927de338d5a9",
    "original_filename": "data_management.py",
    "user_id": "raysan",
    "user_team": "IT",
    "file_size": 6833,
    "submission_date": "2025-08-07T14:55:00.942880",
    "status": "approved",
    "description": "",
    "tags": [],
    "admin_comments": [],
    "status_history": [
      {
        "status": "pending",
        "timestamp": "2025-08-07T14:55:00.942886",
        "comment": "File submitted for approval"
      },
      {
        "status": "approved",
        "timestamp": "2025-08-07T17:01:37.962992",
        "admin_id": "admin",
        "comment": "File approved"
      }
    ],
    "file_path": "data/uploads/raysan\\data_management.py",
    "approved_by": "admin",
    "approved_date": "2025-08-07T17:01:37.962980",
    "last_updated": "2025-08-07T17:01:37.962988"
  },
  "7c827356-d62a-4648-b659-85496b883bde": {
    "file_id": "7c827356-d62a-4648-b659-85496b883bde",
    "original_filename": "dialog.py",
    "user_id": "raysan",
    "user_team": "IT",
    "file_size": 1507,
    "submission_date": "2025-08-07T14:55:02.073770",
    "status": "approved",
    "description": "",
    "tags": [],
    "admin_comments": [],
    "status_history": [
      {
        "status": "pending",
        "timestamp": "2025-08-07T14:55:02.073796",
        "comment": "File submitted for approval"
      },
      {
        "status": "approved",
        "timestamp": "2025-08-07T15:20:20.446687",
        "admin_id": "admin",
        "comment": "File approved"
      }
    ],
    "file_path": "data/uploads/raysan\\dialog.py",
    "approved_by": "admin",
    "approved_date": "2025-08-07T15:20:20.446677",
    "last_updated": "2025-08-07T15:20:20.446684"
  },
  "92089d6a-a0a3-4dc9-83f5-626a1f461e7b": {
    "file_id": "92089d6a-a0a3-4dc9-83f5-626a1f461e7b",
    "original_filename": "dialog.py",
    "user_id": "raysan",
    "user_team": "IT",
    "file_size": 1507,
    "submission_date": "2025-08-07T14:55:03.199521",
    "status": "approved",
    "description": "",
    "tags": [],
    "admin_comments": [],
    "status_history": [
      {
        "status": "pending",
        "timestamp": "2025-08-07T14:55:03.199528",
        "comment": "File submitted for approval"
      },
      {
        "status": "approved",
        "timestamp": "2025-08-07T15:38:50.204538",
        "admin_id": "admin",
        "comment": "File approved"
      }
    ],
    "file_path": "data/uploads/raysan\\dialog.py",
    "approved_by": "admin",
    "approved_date": "2025-08-07T15:38:50.204516",
    "last_updated": "2025-08-07T15:38:50.204535"
  },
  "7429e6e7-731b-4d9c-a920-e0f48a048923": {
    "file_id": "7429e6e7-731b-4d9c-a920-e0f48a048923",
    "original_filename": "kmti.ico",
    "user_id": "raysan",
    "user_team": "IT",
    "file_size": 4286,
    "submission_date": "2025-08-07T14:55:04.303538",
    "status": "approved",
    "description": "",
    "tags": [],
    "admin_comments": [],
    "status_history": [
      {
        "status": "pending",
        "timestamp": "2025-08-07T14:55:04.303545",
        "comment": "File submitted for approval"
      },
      {
        "status": "approved",
        "timestamp": "2025-08-07T15:23:57.439140",
        "admin_id": "admin",
        "comment": "File approved"
      }
    ],
    "file_path": "data/uploads/raysan\\kmti.ico",
    "approved_by": "admin",
    "approved_date": "2025-08-07T15:23:57.439131",
    "last_updated": "2025-08-07T15:23:57.439137"
  },
  "5d590663-c9ff-4db2-b56f-ef0cee88f89b": {
    "file_id": "5d590663-c9ff-4db2-b56f-ef0cee88f89b",
    "original_filename": "kmti_logo.png",
    "user_id": "raysan",
    "user_team": "IT",
    "file_size": 154477,
    "submission_date": "2025-08-07T14:55:05.392167",
    "status": "approved",
    "description": "",
    "tags": [],
    "admin_comments": [],
    "status_history": [
      {
        "status": "pending",
        "timestamp": "2025-08-07T14:55:05.392174",
        "comment": "File submitted for approval"
      },
      {
        "status": "approved",
        "timestamp": "2025-08-07T15:23:54.142515",
        "admin_id": "admin",
        "comment": "File approved"
      }
    ],
    "file_path": "data/uploads/raysan\\kmti_logo.png",
    "approved_by": "admin",
    "approved_date": "2025-08-07T15:23:54.142505",
    "last_updated": "2025-08-07T15:23:54.142512"
  },
  "46041246-84be-41c5-afd4-e6fbe9a6dd8e": {
    "file_id": "46041246-84be-41c5-afd4-e6fbe9a6dd8e",
    "original_filename": "PC-Wallpaper-Anime-Aesthetic-HD.jpg",
    "user_id": "raysan",
    "user_team": "IT",
    "file_size": 1366317,
    "submission_date": "2025-08-07T14:55:06.833058",
    "status": "approved",
    "description": "",
    "tags": [],
    "admin_comments": [],
    "status_history": [
      {
        "status": "pending",
        "timestamp": "2025-08-07T14:55:06.833065",
        "comment": "File submitted for approval"
      },
      {
        "status": "approved",
        "timestamp": "2025-08-07T15:02:23.639642",
        "admin_id": "admin",
        "comment": "File approved"
      }
    ],
    "file_path": "data/uploads/raysan\\PC-Wallpaper-Anime-Aesthetic-HD.jpg",
    "approved_by": "admin",
    "approved_date": "2025-08-07T15:02:23.639631",
    "last_updated": "2025-08-07T15:02:23.639638"
  },
  "708e35d5-7c7c-4305-8579-949aee563d62": {
    "file_id": "708e35d5-7c7c-4305-8579-949aee563d62",
    "original_filename": "file_approval_status.json",
    "user_id": "raysan",
    "user_team": "IT",
    "file_size": 2739,
    "submission_date": "2025-08-07T14:55:08.541222",
    "status": "approved",
    "description": "",
    "tags": [],
    "admin_comments": [
      {
        "admin_id": "admin",
        "comment": "ano to",
        "timestamp": "2025-08-07T15:02:40.271191"
      }
    ],
    "status_history": [
      {
        "status": "pending",
        "timestamp": "2025-08-07T14:55:08.541230",
        "comment": "File submitted for approval"
      },
      {
        "status": "approved",
        "timestamp": "2025-08-07T15:20:31.942960",
        "admin_id": "admin",
        "comment": "File approved"
      }
    ],
    "file_path": "data/uploads/raysan\\file_approval_status.json",
    "approved_by": "admin",
    "approved_date": "2025-08-07T15:20:31.942950",
    "last_updated": "2025-08-07T15:20:31.942956"
  },
  "a9906a7e-c0aa-44a0-80d4-77c24de50798": {
    "file_id": "a9906a7e-c0aa-44a0-80d4-77c24de50798",
    "original_filename": "CP91024U01_PCMU.icd",
    "user_id": "raysan",
    "user_team": "IT",
    "file_size": 1202096,
    "submission_date": "2025-08-07T17:05:19.453591",
    "status": "pending",
    "description": "For checking",
    "tags": [
      "urgent"
    ],
    "admin_comments": [],
    "status_history": [
      {
        "status": "pending",
        "timestamp": "2025-08-07T17:05:19.453597",
        "comment": "File submitted for approval"
      }
    ],
    "file_path": "data/uploads/raysan\\CP91024U01_PCMU.icd"
  },
  "78d16ab0-5d61-4421-8834-71b77b98428e": {
    "file_id": "78d16ab0-5d61-4421-8834-71b77b98428e",
    "original_filename": "CP91020U01_PCMU.icd",
    "user_id": "raysan",
    "user_team": "IT",
    "file_size": 1489144,
    "submission_date": "2025-08-07T17:05:31.561855",
    "status": "pending",
    "description": "",
    "tags": [],
    "admin_comments": [
      {
        "admin_id": "admin",
        "comment": "Good job!",
        "timestamp": "2025-08-07T17:07:14.438667"
      },
      {
        "admin_id": "admin",
        "comment": "\n\n\n\n\n\n\n\n\n\n\n\n\n\n\n\n\n\n",
        "timestamp": "2025-08-07T17:13:36.415192"
      }
    ],
    "status_history": [
      {
        "status": "pending",
        "timestamp": "2025-08-07T17:05:31.561863",
        "comment": "File submitted for approval"
      }
    ],
    "file_path": "data/uploads/raysan\\CP91020U01_PCMU.icd"
  },
  "1ab179b7-658c-44e4-9e42-6ff7013089df": {
    "file_id": "1ab179b7-658c-44e4-9e42-6ff7013089df",
    "original_filename": "CP91018U01_PCMU.icd",
    "user_id": "raysan",
    "user_team": "IT",
    "file_size": 4159308,
    "submission_date": "2025-08-07T17:05:39.440800",
    "status": "approved",
    "description": "",
    "tags": [],
    "admin_comments": [],
    "status_history": [
      {
        "status": "pending",
        "timestamp": "2025-08-07T17:05:39.440807",
        "comment": "File submitted for approval"
      },
      {
        "status": "approved",
        "timestamp": "2025-08-08T10:08:13.782257",
        "admin_id": "admin",
        "comment": "File approved"
      }
    ],
<<<<<<< HEAD
    "file_path": "data/uploads/user1\\1-Student-Internship-MOA-CvSU-Bacoor-CS-Group-and-Individual.docx"
=======
    "file_path": "data/uploads/user1\\1-Student-Internship-MOA-CvSU-Bacoor-CS-Group-and-Individual.docx",
    "approved_by": "admin",
    "approved_date": "2025-08-08T10:08:13.782248",
    "last_updated": "2025-08-08T10:08:13.782254"
>>>>>>> 1774a8c6
  },
  "066dba29-cf65-40c8-afa2-121425372747": {
    "file_id": "066dba29-cf65-40c8-afa2-121425372747",
    "original_filename": "Parents-Consent-Arino - Copy (2) (1).pdf",
    "user_id": "risan",
    "user_team": "IT",
    "file_size": 310709,
    "submission_date": "2025-08-07T13:31:37.640782",
    "status": "pending",
    "description": "wahhh\n",
    "tags": [
      "urgent"
    ],
    "admin_comments": [],
    "status_history": [
      {
        "status": "pending",
        "timestamp": "2025-08-07T13:31:37.640798",
        "comment": "File submitted for approval"
      }
    ],
    "file_path": "data/uploads/risan\\Parents-Consent-Arino - Copy (2) (1).pdf"
  },
  "90b4ef6a-ec70-4584-93d8-f05abaa94f8a": {
    "file_id": "90b4ef6a-ec70-4584-93d8-f05abaa94f8a",
    "original_filename": "1-Student-Internship-MOA-CvSU-Bacoor-CS-Group-and-Individual.docx",
    "user_id": "bryan",
    "user_team": "IT",
    "file_size": 49453,
    "submission_date": "2025-08-07T17:01:04.261016",
    "status": "pending",
    "description": "/\n",
    "tags": [],
    "admin_comments": [],
    "status_history": [
      {
        "status": "pending",
        "timestamp": "2025-08-07T17:01:04.261028",
        "comment": "File submitted for approval"
      }
    ],
    "file_path": "data/uploads/bryan\\1-Student-Internship-MOA-CvSU-Bacoor-CS-Group-and-Individual.docx"
  },
  "8531a6f1-6338-43f0-a67b-5f9d2e72e0bd": {
    "file_id": "8531a6f1-6338-43f0-a67b-5f9d2e72e0bd",
    "original_filename": "file_approval_status.json",
    "user_id": "bryan",
    "user_team": "IT",
    "file_size": 999,
    "submission_date": "2025-08-07T17:15:57.116314",
    "status": "pending",
    "description": "final",
    "tags": [
      "urgent"
    ],
    "admin_comments": [],
    "status_history": [
      {
        "status": "pending",
        "timestamp": "2025-08-07T17:15:57.116326",
        "comment": "File submitted for approval"
      }
    ],
    "file_path": "data/uploads/bryan\\file_approval_status.json"
  },
  "f6a2a1ba-1e45-4787-acb1-a52619127c34": {
    "file_id": "f6a2a1ba-1e45-4787-acb1-a52619127c34",
    "original_filename": "1-Student-Internship-MOA-CvSU-Bacoor-CS-Group-and-Individual.docx",
    "user_id": "bryan",
    "user_team": "IT",
    "file_size": 49453,
    "submission_date": "2025-08-07T17:17:23.724184",
    "status": "approved",
    "description": "",
    "tags": [],
    "admin_comments": [],
    "status_history": [
      {
        "status": "pending",
        "timestamp": "2025-08-07T17:17:23.724197",
        "comment": "File submitted for approval"
      },
      {
        "status": "approved",
        "timestamp": "2025-08-08T10:07:16.022472",
        "admin_id": "admin",
        "comment": "File approved"
      }
    ],
    "file_path": "data/uploads/bryan\\1-Student-Internship-MOA-CvSU-Bacoor-CS-Group-and-Individual.docx",
    "approved_by": "admin",
    "approved_date": "2025-08-08T10:07:16.022461",
    "last_updated": "2025-08-08T10:07:16.022468"
  },
  "e21695a8-4c3d-4abe-b94d-a540666b7325": {
    "file_id": "e21695a8-4c3d-4abe-b94d-a540666b7325",
    "original_filename": "Astro Runner-Nodes.docx",
    "user_id": "bryan",
    "user_team": "IT",
    "file_size": 91842,
    "submission_date": "2025-08-07T17:17:27.455106",
    "status": "pending",
    "description": "",
    "tags": [],
    "admin_comments": [],
    "status_history": [
      {
        "status": "pending",
        "timestamp": "2025-08-07T17:17:27.455123",
        "comment": "File submitted for approval"
      }
    ],
    "file_path": "data/uploads/bryan\\Astro Runner-Nodes.docx"
  },
  "643b6176-a21e-4f3c-913c-315d9fe72950": {
    "file_id": "643b6176-a21e-4f3c-913c-315d9fe72950",
    "original_filename": "file_approval_status.json",
    "user_id": "bryan",
    "user_team": "IT",
    "file_size": 1430,
    "submission_date": "2025-08-07T17:17:34.009627",
    "status": "pending",
    "description": "",
    "tags": [],
    "admin_comments": [],
    "status_history": [
      {
        "status": "pending",
        "timestamp": "2025-08-07T17:17:34.009643",
        "comment": "File submitted for approval"
      }
    ],
    "file_path": "data/uploads/bryan\\file_approval_status.json"
  },
  "94aa583b-7e33-4e39-ac45-b82abcbddd87": {
    "file_id": "94aa583b-7e33-4e39-ac45-b82abcbddd87",
    "original_filename": "Astro Runner-Nodes.docx",
    "user_id": "bryan",
    "user_team": "IT",
    "file_size": 91842,
    "submission_date": "2025-08-07T17:18:46.040202",
    "status": "pending",
    "description": "",
    "tags": [],
    "admin_comments": [],
    "status_history": [
      {
        "status": "pending",
        "timestamp": "2025-08-07T17:18:46.040215",
        "comment": "File submitted for approval"
      }
    ],
    "file_path": "data/uploads/bryan\\Astro Runner-Nodes.docx"
  },
  "3e4a103a-f197-4399-a05f-fed998f188e8": {
    "file_id": "3e4a103a-f197-4399-a05f-fed998f188e8",
    "original_filename": "file_approval_status.json",
    "user_id": "bryan",
    "user_team": "IT",
    "file_size": 927,
    "submission_date": "2025-08-07T17:19:26.608109",
    "status": "pending",
    "description": "",
    "tags": [],
    "admin_comments": [],
    "status_history": [
      {
        "status": "pending",
        "timestamp": "2025-08-07T17:19:26.608128",
        "comment": "File submitted for approval"
      }
    ],
    "file_path": "data/uploads/bryan\\file_approval_status.json"
  },
  "86ebe5a0-4290-4a04-91a7-5a9a84f97f79": {
    "file_id": "86ebe5a0-4290-4a04-91a7-5a9a84f97f79",
    "original_filename": "BERGONIA BRYAN - Final Project MY PERSONAL PORTFOLIO.docx",
    "user_id": "bryan",
    "user_team": "IT",
    "file_size": 523769,
    "submission_date": "2025-08-07T17:19:54.253427",
    "status": "pending",
    "description": "",
    "tags": [],
    "admin_comments": [],
    "status_history": [
      {
        "status": "pending",
        "timestamp": "2025-08-07T17:19:54.253441",
        "comment": "File submitted for approval"
      }
    ],
    "file_path": "data/uploads/bryan\\BERGONIA BRYAN - Final Project MY PERSONAL PORTFOLIO.docx"
  },
  "c5ec87d2-ac84-4042-a518-ea3e4a1b0f4d": {
    "file_id": "c5ec87d2-ac84-4042-a518-ea3e4a1b0f4d",
    "original_filename": "bryanBergonia-main.zip",
    "user_id": "bryan",
    "user_team": "IT",
    "file_size": 41790522,
    "submission_date": "2025-08-07T17:20:04.448938",
    "status": "pending",
    "description": "",
    "tags": [],
    "admin_comments": [],
    "status_history": [
      {
        "status": "pending",
        "timestamp": "2025-08-07T17:20:04.448952",
        "comment": "File submitted for approval"
      }
    ],
    "file_path": "data/uploads/bryan\\bryanBergonia-main.zip"
  },
  "8774106a-0cdb-4015-821e-01e41dc3bf40": {
    "file_id": "8774106a-0cdb-4015-821e-01e41dc3bf40",
    "original_filename": "Astro Runner-Nodes.docx",
    "user_id": "bryan",
    "user_team": "IT",
    "file_size": 91842,
    "submission_date": "2025-08-07T17:24:06.693851",
    "status": "pending",
    "description": "",
    "tags": [],
    "admin_comments": [],
    "status_history": [
      {
        "status": "pending",
        "timestamp": "2025-08-07T17:24:06.693866",
        "comment": "File submitted for approval"
      }
    ],
    "file_path": "data/uploads/bryan\\Astro Runner-Nodes.docx"
  },
  "25e1c107-68a4-4613-8529-0cd412a54b57": {
    "file_id": "25e1c107-68a4-4613-8529-0cd412a54b57",
    "original_filename": "import flet as ft.txt",
    "user_id": "bryan",
    "user_team": "IT",
    "file_size": 23009,
    "submission_date": "2025-08-07T17:36:11.928047",
    "status": "pending",
    "description": "",
    "tags": [],
    "admin_comments": [],
    "status_history": [
      {
        "status": "pending",
        "timestamp": "2025-08-07T17:36:11.928058",
        "comment": "File submitted for approval"
      }
    ],
    "file_path": "data/uploads/bryan\\import flet as ft.txt"
  },
  "6c3defb5-ac9e-4ddb-918e-db9faee1ba14": {
    "file_id": "6c3defb5-ac9e-4ddb-918e-db9faee1ba14",
    "original_filename": "import flet as ft.txt",
    "user_id": "bryan",
    "user_team": "IT",
    "file_size": 23009,
    "submission_date": "2025-08-07T17:36:13.375083",
    "status": "pending",
    "description": "",
    "tags": [],
    "admin_comments": [],
    "status_history": [
      {
        "status": "pending",
        "timestamp": "2025-08-07T17:36:13.375096",
        "comment": "File submitted for approval"
      }
    ],
    "file_path": "data/uploads/bryan\\import flet as ft.txt"
  },
  "dc26081c-44fd-4402-b90d-771e86a136e6": {
    "file_id": "dc26081c-44fd-4402-b90d-771e86a136e6",
    "original_filename": "Flow.txt",
    "user_id": "bryan",
    "user_team": "IT",
    "file_size": 1094,
    "submission_date": "2025-08-07T17:36:17.245049",
    "status": "approved",
    "description": "",
    "tags": [],
    "admin_comments": [],
    "status_history": [
      {
        "status": "pending",
        "timestamp": "2025-08-07T17:36:17.245066",
        "comment": "File submitted for approval"
      },
      {
        "status": "approved",
        "timestamp": "2025-08-08T10:07:46.174084",
        "admin_id": "admin",
        "comment": "File approved"
      }
    ],
<<<<<<< HEAD
    "file_path": "data/uploads/bryan\\Flow.txt"
=======
    "file_path": "data/uploads/bryan\\Flow.txt",
    "approved_by": "admin",
    "approved_date": "2025-08-08T10:07:46.174073",
    "last_updated": "2025-08-08T10:07:46.174080"
>>>>>>> 1774a8c6
  }
}<|MERGE_RESOLUTION|>--- conflicted
+++ resolved
@@ -529,14 +529,10 @@
         "comment": "File approved"
       }
     ],
-<<<<<<< HEAD
-    "file_path": "data/uploads/user1\\1-Student-Internship-MOA-CvSU-Bacoor-CS-Group-and-Individual.docx"
-=======
     "file_path": "data/uploads/user1\\1-Student-Internship-MOA-CvSU-Bacoor-CS-Group-and-Individual.docx",
     "approved_by": "admin",
     "approved_date": "2025-08-08T10:08:13.782248",
     "last_updated": "2025-08-08T10:08:13.782254"
->>>>>>> 1774a8c6
   },
   "066dba29-cf65-40c8-afa2-121425372747": {
     "file_id": "066dba29-cf65-40c8-afa2-121425372747",
@@ -835,13 +831,9 @@
         "comment": "File approved"
       }
     ],
-<<<<<<< HEAD
-    "file_path": "data/uploads/bryan\\Flow.txt"
-=======
     "file_path": "data/uploads/bryan\\Flow.txt",
     "approved_by": "admin",
     "approved_date": "2025-08-08T10:07:46.174073",
     "last_updated": "2025-08-08T10:07:46.174080"
->>>>>>> 1774a8c6
   }
 }