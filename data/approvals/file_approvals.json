--- conflicted
+++ resolved
@@ -491,8 +491,6 @@
     "status": "approved",
     "description": "",
     "tags": [],
-<<<<<<< HEAD
-=======
     "admin_comments": [],
     "status_history": [
       {
@@ -511,151 +509,5 @@
     "approved_by": "admin",
     "approved_date": "2025-08-08T10:07:16.022461",
     "last_updated": "2025-08-08T10:07:16.022468"
-  },
-  "b4745ab1-0244-41a1-b746-05f42b2f39c5": {
-    "file_id": "b4745ab1-0244-41a1-b746-05f42b2f39c5",
-    "original_filename": "003.JPG",
-    "user_id": "user1",
-    "user_team": "KUSAKABE",
-    "file_size": 10643,
-    "submission_date": "2025-08-12T11:01:42.735796",
-    "status": "pending",
-    "description": "",
-    "tags": [],
->>>>>>> 44af298a
-    "admin_comments": [],
-    "status_history": [
-      {
-        "status": "pending",
-<<<<<<< HEAD
-        "timestamp": "2025-08-07T17:17:23.724197",
-=======
-        "timestamp": "2025-08-12T11:01:42.735804",
->>>>>>> 44af298a
-        "comment": "File submitted for approval"
-      },
-      {
-        "status": "approved",
-        "timestamp": "2025-08-08T10:07:16.022472",
-        "admin_id": "admin",
-        "comment": "File approved"
-      }
-    ],
-<<<<<<< HEAD
-    "file_path": "data/uploads/bryan\\1-Student-Internship-MOA-CvSU-Bacoor-CS-Group-and-Individual.docx",
-    "approved_by": "admin",
-    "approved_date": "2025-08-08T10:07:16.022461",
-    "last_updated": "2025-08-08T10:07:16.022468"
-  },
-  "4819021f-7fc4-4652-9746-225a7cde3f11": {
-    "file_id": "4819021f-7fc4-4652-9746-225a7cde3f11",
-    "original_filename": "2 -OJT2025-Trainee-Industry-Agreement-Liability-Waiver.docx",
-    "user_id": "bryan",
-    "user_team": "IT",
-    "file_size": 198941,
-    "submission_date": "2025-08-12T13:12:33.618860",
-=======
-    "file_path": "data/uploads/user1\\003.JPG"
-  },
-  "3324cd92-dfa1-4ea3-9276-d26554f9ebaa": {
-    "file_id": "3324cd92-dfa1-4ea3-9276-d26554f9ebaa",
-    "original_filename": "002.JPG",
-    "user_id": "user1",
-    "user_team": "KUSAKABE",
-    "file_size": 20137,
-    "submission_date": "2025-08-12T11:01:44.500145",
->>>>>>> 44af298a
-    "status": "pending",
-    "description": "",
-    "tags": [],
-    "admin_comments": [],
-    "status_history": [
-      {
-        "status": "pending",
-<<<<<<< HEAD
-        "timestamp": "2025-08-12T13:12:33.620047",
-        "comment": "File submitted for approval"
-      }
-    ],
-    "file_path": "data/uploads/bryan\\2 -OJT2025-Trainee-Industry-Agreement-Liability-Waiver.docx"
-  },
-  "de4695ed-67cb-4862-bc94-ec43754a0b08": {
-    "file_id": "de4695ed-67cb-4862-bc94-ec43754a0b08",
-    "original_filename": "Parents-Consent-Arino.pdf",
-    "user_id": "bryan",
-    "user_team": "IT",
-    "file_size": 310709,
-    "submission_date": "2025-08-12T13:39:24.825986",
-=======
-        "timestamp": "2025-08-12T11:01:44.500155",
-        "comment": "File submitted for approval"
-      }
-    ],
-    "file_path": "data/uploads/user1\\002.JPG"
-  },
-  "4195f59c-8f29-4f18-b26c-1de0017f3c88": {
-    "file_id": "4195f59c-8f29-4f18-b26c-1de0017f3c88",
-    "original_filename": "2911 problem 01.jpg",
-    "user_id": "user1",
-    "user_team": "KUSAKABE",
-    "file_size": 211643,
-    "submission_date": "2025-08-12T11:01:45.774591",
->>>>>>> 44af298a
-    "status": "pending",
-    "description": "",
-    "tags": [],
-    "admin_comments": [],
-    "status_history": [
-      {
-        "status": "pending",
-<<<<<<< HEAD
-        "timestamp": "2025-08-12T13:39:24.825986",
-        "comment": "File submitted for approval"
-      }
-    ],
-    "file_path": "data/uploads/bryan\\Parents-Consent-Arino.pdf"
-  },
-  "a5a963b4-a3d2-482d-9bae-680e3aaf9a08": {
-    "file_id": "a5a963b4-a3d2-482d-9bae-680e3aaf9a08",
-    "original_filename": "Parents-Consent-Arino - Copy (2).pdf",
-    "user_id": "bryan",
-    "user_team": "IT",
-    "file_size": 310709,
-    "submission_date": "2025-08-12T13:43:23.860382",
-=======
-        "timestamp": "2025-08-12T11:01:45.774611",
-        "comment": "File submitted for approval"
-      }
-    ],
-    "file_path": "data/uploads/user1\\2911 problem 01.jpg"
-  },
-  "a4ece2dd-fb63-4b15-bf5f-f41e8ae9bcf4": {
-    "file_id": "a4ece2dd-fb63-4b15-bf5f-f41e8ae9bcf4",
-    "original_filename": "2911 problem 02.jpg",
-    "user_id": "user1",
-    "user_team": "KUSAKABE",
-    "file_size": 209471,
-    "submission_date": "2025-08-12T11:01:47.438183",
->>>>>>> 44af298a
-    "status": "pending",
-    "description": "",
-    "tags": [],
-    "admin_comments": [],
-    "status_history": [
-      {
-        "status": "pending",
-<<<<<<< HEAD
-        "timestamp": "2025-08-12T13:43:23.860382",
-        "comment": "File submitted for approval"
-      }
-    ],
-    "file_path": "data/uploads/bryan\\Parents-Consent-Arino - Copy (2).pdf"
-=======
-        "timestamp": "2025-08-12T11:01:47.438194",
-        "comment": "File submitted for approval"
-      }
-    ],
-    "file_path": "data/uploads/user1\\2911 problem 02.jpg"
->>>>>>> 44af298a
   }
 }