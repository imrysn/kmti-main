{
    "raysan@example.com": {
        "fullname": "Raysan Perez",
        "username": "raysan",
        "password": "18eb360aa6177b0bf0af8d6c3785a540d675bc30fa93dba1fbf9beccf7d10e0e",
        "role": "ADMIN",
        "team_tags": [
            "IT"
        ],
        "join_date": "2025-07-28",
        "runtime_start": "2025-08-01T14:28:42.975790"
    },
    "admin@example.com": {
        "fullname": "Admin",
        "username": "admin",
        "password": "8c6976e5b5410415bde908bd4dee15dfb167a9c873fc4bb8a81f6f2ab448a918",
        "role": "ADMIN",
        "team_tags": [
            "IT"
        ],
        "join_date": "2025-07-28",
<<<<<<< HEAD
        "runtime_start": "2025-08-04T07:40:43.196779"
=======
        "runtime_start": "2025-08-04T07:36:55.498058"
      
>>>>>>> 04ecb401
    },
    "mg@example.com": {
        "fullname": "Mary Grace Castellano",
        "username": "emji",
        "password": "e010fd1ce1acc173e3b4835b7635f8d4600d774869102adb5cb7b5d7895649ba",
        "role": "ADMIN",
        "team_tags": [
            "IT"
        ],
        "join_date": "2025-07-28",
        "runtime_start": "2025-08-01T11:25:06.663429"
    },
    "user1@example.com": {
        "fullname": "User Test",
        "username": "user1",
        "password": "04f8996da763b7a969b1028ee3007569eaf3a635486ddab211d512c85b9df8fb",
        "role": "USER",
        "team_tags": [],
        "join_date": "2025-07-28",
<<<<<<< HEAD
        "runtime_start": "2025-08-04T07:58:21.550709"
=======
        "runtime_start": "2025-08-01T10:02:10.456548"
    },
    "bryan@gmail.com": {
        "fullname": "bryan",
        "username": "bryan",
        "password": "0bcf62b62f026b799d6245fc98591b58f6428db3a828303791f135360461d4ca",
        "role": "USER",
        "team_tags": [],
        "join_date": "2025-07-28",
        "runtime_start": "2025-08-04T07:43:49.732199"
    },
    "risan@gmail.com": {
        "fullname": "risan",
        "username": "risan",
        "password": "d07a9d395838b616f3e62106c40c274e6e2b9fed2bde65ad5dbad991487d5bad",
        "role": "USER",
        "team_tags": [],
        "join_date": "2025-07-28",
        "runtime_start": "2025-08-01T14:20:58.200767"
>>>>>>> 04ecb401
    }
}<|MERGE_RESOLUTION|>--- conflicted
+++ resolved
@@ -19,12 +19,8 @@
             "IT"
         ],
         "join_date": "2025-07-28",
-<<<<<<< HEAD
-        "runtime_start": "2025-08-04T07:40:43.196779"
-=======
         "runtime_start": "2025-08-04T07:36:55.498058"
       
->>>>>>> 04ecb401
     },
     "mg@example.com": {
         "fullname": "Mary Grace Castellano",
@@ -44,9 +40,6 @@
         "role": "USER",
         "team_tags": [],
         "join_date": "2025-07-28",
-<<<<<<< HEAD
-        "runtime_start": "2025-08-04T07:58:21.550709"
-=======
         "runtime_start": "2025-08-01T10:02:10.456548"
     },
     "bryan@gmail.com": {
@@ -66,6 +59,5 @@
         "team_tags": [],
         "join_date": "2025-07-28",
         "runtime_start": "2025-08-01T14:20:58.200767"
->>>>>>> 04ecb401
     }
 }