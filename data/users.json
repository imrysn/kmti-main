--- conflicted
+++ resolved
@@ -19,13 +19,7 @@
             "IT"
         ],
         "join_date": "2025-07-28",
-<<<<<<< HEAD
-        "runtime_start": "2025-08-08T11:19:51.962756"
-=======
-        "runtime_start": "2025-08-07T20:47:01.855416"
-
-
->>>>>>> 7baa8b83
+        "runtime_start": "2025-08-08T14:15:52.179050"
     },
     "mg@example.com": {
         "fullname": "Mary Grace Castellano",
