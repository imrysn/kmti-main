--- conflicted
+++ resolved
@@ -8,11 +8,7 @@
             "IT"
         ],
         "join_date": "2025-07-28",
-<<<<<<< HEAD
-        "runtime_start": "2025-08-12T11:56:58.416484"
-=======
         "runtime_start": "2025-08-12T10:10:31.012180"
->>>>>>> 44af298a
     },
     "admin@example.com": {
         "fullname": "Admin",
@@ -23,11 +19,7 @@
             "ADMIN"
         ],
         "join_date": "2025-07-28",
-<<<<<<< HEAD
-        "runtime_start": "2025-08-12T11:55:22.202000"
-=======
         "runtime_start": "2025-08-12T14:54:34.891928"
->>>>>>> 44af298a
     },
     "mg@example.com": {
         "fullname": "Mary Grace Castellano",
@@ -60,11 +52,7 @@
             "IT"
         ],
         "join_date": "2025-07-28",
-<<<<<<< HEAD
-        "runtime_start": "2025-08-12T11:57:14.029134"
-=======
         "runtime_start": "2025-08-12T07:29:49.844844"
->>>>>>> 44af298a
     },
     "risan@gmail.com": {
         "fullname": "risan",
@@ -86,9 +74,6 @@
             "KMTI PJ"
         ],
         "join_date": "2025-07-28",
-<<<<<<< HEAD
-        "runtime_start": "2025-08-12T09:39:39.294496"
-=======
         "runtime_start": "2025-08-08T10:47:26.843334"
     },
     "kusakabe@example.com": {
@@ -101,6 +86,5 @@
         ],
         "join_date": "2025-07-28",
         "runtime_start": "2025-08-12T15:15:08.138217"
->>>>>>> 44af298a
     }
 }