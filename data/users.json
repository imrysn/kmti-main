--- conflicted
+++ resolved
@@ -19,11 +19,7 @@
             "IT"
         ],
         "join_date": "2025-07-28",
-<<<<<<< HEAD
-        "runtime_start": "2025-08-07T10:21:23.677405"
-=======
         "runtime_start": "2025-08-07T11:53:49.603320"
->>>>>>> 4fcdffab
     },
     "mg@example.com": {
         "fullname": "Mary Grace Castellano",
