--- conflicted
+++ resolved
@@ -8,11 +8,9 @@
             "IT"
         ],
         "join_date": "2025-07-28",
-<<<<<<< HEAD
-        "runtime_start": "2025-08-11T15:12:32.122461"
-=======
+
         "runtime_start": "2025-08-11T16:18:08.410344"
->>>>>>> eac6b184
+
     },
     "admin@example.com": {
         "fullname": "Admin",
@@ -23,11 +21,9 @@
             "IT"
         ],
         "join_date": "2025-07-28",
-<<<<<<< HEAD
-        "runtime_start": "2025-08-08T14:22:41.798192"
-=======
+
         "runtime_start": "2025-08-11T15:51:06.805797"
->>>>>>> eac6b184
+
     },
     "mg@example.com": {
         "fullname": "Mary Grace Castellano",
