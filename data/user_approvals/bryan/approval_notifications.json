[
  {
    "type": "status_update",
<<<<<<< HEAD
    "filename": "Parents-certification - Copy (2).pdf",
=======
    "filename": "kmti_logo.png",
    "old_status": "pending",
    "new_status": "approved",
    "admin_id": "admin",
    "comment": "",
    "timestamp": "2025-08-12T11:54:48.150324",
    "read": false
  },
  {
    "type": "status_update",
    "filename": "Placement - Copy.pdf",
>>>>>>> 44af298a
    "old_status": "pending",
    "new_status": "approved",
    "admin_id": "raysan",
    "comment": "",
    "timestamp": "2025-08-12T11:57:05.578858",
    "read": true
  },
  {
    "type": "status_update",
    "filename": "Parents-certification - Copy - Copy.pdf",
    "old_status": "pending",
    "new_status": "approved",
    "admin_id": "raysan",
    "comment": "",
    "timestamp": "2025-08-12T11:57:03.918126",
    "read": true
  },
  {
    "type": "status_update",
    "filename": "OJT.pdf",
    "old_status": "pending",
    "new_status": "approved",
    "admin_id": "raysan",
    "comment": "",
    "timestamp": "2025-08-11T14:34:46.966964",
    "read": true
  },
  {
    "type": "status_update",
    "filename": "BERGONIA - COR.jpg",
    "old_status": "pending",
    "new_status": "approved",
    "admin_id": "raysan",
    "comment": "",
    "timestamp": "2025-08-11T14:34:44.815832",
    "read": true
  },
  {
    "type": "status_update",
    "filename": "PARENTS-CERTIFICATION-OF-WAIVER-OF-OJT_PRACTICUM - Copy - Copy.docx",
    "old_status": "pending",
    "new_status": "approved",
    "admin_id": "raysan",
    "comment": "",
    "timestamp": "2025-08-11T14:34:43.087422",
    "read": true
  },
  {
    "type": "status_update",
    "filename": "PARENTS-CERTIFICATION-OF-WAIVER-OF-OJT_PRACTICUM.docx",
    "old_status": "pending",
    "new_status": "approved",
    "admin_id": "raysan",
    "comment": "",
    "timestamp": "2025-08-11T14:34:41.534316",
    "read": true
  },
  {
    "type": "status_update",
    "filename": "PARENTS-CERTIFICATION-OF-WAIVER-OF-OJT_PRACTICUM.docx",
    "old_status": "pending",
    "new_status": "approved",
    "admin_id": "raysan",
    "comment": "",
    "timestamp": "2025-08-11T14:34:38.214416",
    "read": true
  },
  {
    "type": "status_update",
    "filename": "1ea33614-080f-4112-9f54-2c9fd71b1035.jpg",
    "old_status": "pending",
    "new_status": "approved",
    "admin_id": "raysan",
    "comment": "",
    "timestamp": "2025-08-11T14:34:36.543669",
    "read": true
  },
  {
    "type": "status_update",
    "filename": "PARENTS-CERTIFICATION-OF-WAIVER-OF-OJT_PRACTICUM.pdf",
    "old_status": "pending",
    "new_status": "approved",
    "admin_id": "raysan",
    "comment": "",
    "timestamp": "2025-08-11T14:34:34.716836",
    "read": true
  }
]<|MERGE_RESOLUTION|>--- conflicted
+++ resolved
@@ -1,9 +1,6 @@
 [
   {
     "type": "status_update",
-<<<<<<< HEAD
-    "filename": "Parents-certification - Copy (2).pdf",
-=======
     "filename": "kmti_logo.png",
     "old_status": "pending",
     "new_status": "approved",
@@ -15,7 +12,6 @@
   {
     "type": "status_update",
     "filename": "Placement - Copy.pdf",
->>>>>>> 44af298a
     "old_status": "pending",
     "new_status": "approved",
     "admin_id": "raysan",
