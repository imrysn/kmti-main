[
    {
        "username": "admin",
        "fullname": "Admin",
        "role": "ADMIN",
        "login_time": "2025-07-31 17:48:43",
        "logout_time": null,
        "runtime": null,
        "date": "2025-07-31"
    },
    {
        "username": "user1",
        "fullname": "User Test",
        "role": "USER",
<<<<<<< HEAD
        "login_time": "2025-07-31 15:45:45",
        "logout_time": "2025-07-31 17:00:39",
        "runtime": "01:14:54",
        "date": "2025-07-31"
    },
    {
        "username": "admin",
        "fullname": "Admin",
        "role": "ADMIN",
        "login_time": "2025-07-31 15:47:45",
        "logout_time": "2025-07-31 16:59:14",
        "runtime": "01:11:29",
        "date": "2025-07-31"
    },
    {
        "username": "admin",
        "fullname": "Admin",
        "role": "ADMIN",
        "login_time": "2025-07-31 16:59:14",
        "logout_time": null,
        "runtime": null,
        "date": "2025-07-31"
    },
    {
        "username": "user1",
        "fullname": "User Test",
        "role": "USER",
        "login_time": "2025-07-31 17:00:39",
=======
        "login_time": "2025-07-31 17:49:01",
>>>>>>> 8b14a504
        "logout_time": null,
        "runtime": null,
        "date": "2025-07-31"
    }
]<|MERGE_RESOLUTION|>--- conflicted
+++ resolved
@@ -3,7 +3,295 @@
         "username": "admin",
         "fullname": "Admin",
         "role": "ADMIN",
-        "login_time": "2025-07-31 17:48:43",
+        "login_time": "2025-07-31 13:30:53",
+        "logout_time": "2025-07-31 13:32:29",
+        "runtime": "00:01:36",
+        "date": "2025-07-31"
+    },
+    {
+        "username": "user1",
+        "fullname": "User Test",
+        "role": "USER",
+        "login_time": "2025-07-31 13:31:11",
+        "logout_time": "2025-07-31 13:36:50",
+        "runtime": "00:05:39",
+        "date": "2025-07-31"
+    },
+    {
+        "username": "admin",
+        "fullname": "Admin",
+        "role": "ADMIN",
+        "login_time": "2025-07-31 13:32:29",
+        "logout_time": "2025-07-31 13:34:36",
+        "runtime": "00:02:07",
+        "date": "2025-07-31"
+    },
+    {
+        "username": "admin",
+        "fullname": "Admin",
+        "role": "ADMIN",
+        "login_time": "2025-07-31 13:34:36",
+        "logout_time": "2025-07-31 13:52:01",
+        "runtime": "00:17:25",
+        "date": "2025-07-31"
+    },
+    {
+        "username": "user1",
+        "fullname": "User Test",
+        "role": "USER",
+        "login_time": "2025-07-31 13:36:50",
+        "logout_time": "2025-07-31 15:06:18",
+        "runtime": "01:29:28",
+        "date": "2025-07-31"
+    },
+    {
+        "username": "raysan",
+        "fullname": "Raysan Perez",
+        "role": "ADMIN",
+        "login_time": "2025-07-31 13:51:10",
+        "logout_time": "2025-07-31 13:52:18",
+        "runtime": "00:01:08",
+        "date": "2025-07-31"
+    },
+    {
+        "username": "admin",
+        "fullname": "Admin",
+        "role": "ADMIN",
+        "login_time": "2025-07-31 13:52:01",
+        "logout_time": "2025-07-31 14:02:55",
+        "runtime": "00:10:54",
+        "date": "2025-07-31"
+    },
+    {
+        "username": "raysan",
+        "fullname": "Raysan Perez",
+        "role": "ADMIN",
+        "login_time": "2025-07-31 13:52:18",
+        "logout_time": "2025-07-31 14:03:23",
+        "runtime": "00:11:05",
+        "date": "2025-07-31"
+    },
+    {
+        "username": "admin",
+        "fullname": "Admin",
+        "role": "ADMIN",
+        "login_time": "2025-07-31 14:02:55",
+        "logout_time": "2025-07-31 14:41:39",
+        "runtime": "00:38:44",
+        "date": "2025-07-31"
+    },
+    {
+        "username": "raysan",
+        "fullname": "Raysan Perez",
+        "role": "ADMIN",
+        "login_time": "2025-07-31 14:03:23",
+        "logout_time": "2025-07-31 14:05:43",
+        "runtime": "00:02:20",
+        "date": "2025-07-31"
+    },
+    {
+        "username": "raysan",
+        "fullname": "Raysan Perez",
+        "role": "ADMIN",
+        "login_time": "2025-07-31 14:05:43",
+        "logout_time": "2025-07-31 14:34:00",
+        "runtime": "00:28:17",
+        "date": "2025-07-31"
+    },
+    {
+        "username": "raysan",
+        "fullname": "Raysan Perez",
+        "role": "ADMIN",
+        "login_time": "2025-07-31 14:34:00",
+        "logout_time": "2025-07-31 14:35:37",
+        "runtime": "00:01:37",
+        "date": "2025-07-31"
+    },
+    {
+        "username": "raysan",
+        "fullname": "Raysan Perez",
+        "role": "ADMIN",
+        "login_time": "2025-07-31 14:35:37",
+        "logout_time": "2025-07-31 14:36:19",
+        "runtime": "00:00:42",
+        "date": "2025-07-31"
+    },
+    {
+        "username": "raysan",
+        "fullname": "Raysan Perez",
+        "role": "ADMIN",
+        "login_time": "2025-07-31 14:36:19",
+        "logout_time": "2025-07-31 14:36:40",
+        "runtime": "00:00:21",
+        "date": "2025-07-31"
+    },
+    {
+        "username": "raysan",
+        "fullname": "Raysan Perez",
+        "role": "ADMIN",
+        "login_time": "2025-07-31 14:36:40",
+        "logout_time": "2025-07-31 14:37:00",
+        "runtime": "00:00:20",
+        "date": "2025-07-31"
+    },
+    {
+        "username": "raysan",
+        "fullname": "Raysan Perez",
+        "role": "ADMIN",
+        "login_time": "2025-07-31 14:37:00",
+        "logout_time": "2025-07-31 14:37:33",
+        "runtime": "00:00:33",
+        "date": "2025-07-31"
+    },
+    {
+        "username": "raysan",
+        "fullname": "Raysan Perez",
+        "role": "ADMIN",
+        "login_time": "2025-07-31 14:37:33",
+        "logout_time": "2025-07-31 14:37:40",
+        "runtime": "00:00:07",
+        "date": "2025-07-31"
+    },
+    {
+        "username": "raysan",
+        "fullname": "Raysan Perez",
+        "role": "ADMIN",
+        "login_time": "2025-07-31 14:37:40",
+        "logout_time": "2025-07-31 14:37:46",
+        "runtime": "00:00:06",
+        "date": "2025-07-31"
+    },
+    {
+        "username": "raysan",
+        "fullname": "Raysan Perez",
+        "role": "ADMIN",
+        "login_time": "2025-07-31 14:37:46",
+        "logout_time": "2025-07-31 14:37:58",
+        "runtime": "00:00:12",
+        "date": "2025-07-31"
+    },
+    {
+        "username": "raysan",
+        "fullname": "Raysan Perez",
+        "role": "ADMIN",
+        "login_time": "2025-07-31 14:37:58",
+        "logout_time": "2025-07-31 14:38:09",
+        "runtime": "00:00:11",
+        "date": "2025-07-31"
+    },
+    {
+        "username": "raysan",
+        "fullname": "Raysan Perez",
+        "role": "ADMIN",
+        "login_time": "2025-07-31 14:38:09",
+        "logout_time": "2025-07-31 14:44:16",
+        "runtime": "00:06:07",
+        "date": "2025-07-31"
+    },
+    {
+        "username": "admin",
+        "fullname": "Admin",
+        "role": "ADMIN",
+        "login_time": "2025-07-31 14:41:39",
+        "logout_time": "2025-07-31 15:13:28",
+        "runtime": "00:31:49",
+        "date": "2025-07-31"
+    },
+    {
+        "username": "raysan",
+        "fullname": "Raysan Perez",
+        "role": "ADMIN",
+        "login_time": "2025-07-31 14:44:16",
+        "logout_time": "2025-07-31 14:48:14",
+        "runtime": "00:03:58",
+        "date": "2025-07-31"
+    },
+    {
+        "username": "raysan",
+        "fullname": "Raysan Perez",
+        "role": "ADMIN",
+        "login_time": "2025-07-31 14:48:14",
+        "logout_time": "2025-07-31 14:50:49",
+        "runtime": "00:02:35",
+        "date": "2025-07-31"
+    },
+    {
+        "username": "raysan",
+        "fullname": "Raysan Perez",
+        "role": "ADMIN",
+        "login_time": "2025-07-31 14:50:49",
+        "logout_time": "2025-07-31 14:55:01",
+        "runtime": "00:04:12",
+        "date": "2025-07-31"
+    },
+    {
+        "username": "raysan",
+        "fullname": "Raysan Perez",
+        "role": "ADMIN",
+        "login_time": "2025-07-31 14:55:01",
+        "logout_time": "2025-07-31 14:56:52",
+        "runtime": "00:01:51",
+        "date": "2025-07-31"
+    },
+    {
+        "username": "raysan",
+        "fullname": "Raysan Perez",
+        "role": "ADMIN",
+        "login_time": "2025-07-31 14:56:52",
+        "logout_time": "2025-07-31 15:04:57",
+        "runtime": "00:08:05",
+        "date": "2025-07-31"
+    },
+    {
+        "username": "raysan",
+        "fullname": "Raysan Perez",
+        "role": "ADMIN",
+        "login_time": "2025-07-31 15:04:57",
+        "logout_time": "2025-07-31 15:05:31",
+        "runtime": "00:00:34",
+        "date": "2025-07-31"
+    },
+    {
+        "username": "raysan",
+        "fullname": "Raysan Perez",
+        "role": "ADMIN",
+        "login_time": "2025-07-31 15:05:31",
+        "logout_time": "2025-07-31 15:06:55",
+        "runtime": "00:01:24",
+        "date": "2025-07-31"
+    },
+    {
+        "username": "user1",
+        "fullname": "User Test",
+        "role": "USER",
+        "login_time": "2025-07-31 15:06:18",
+        "logout_time": "2025-07-31 15:45:45",
+        "runtime": "00:39:27",
+        "date": "2025-07-31"
+    },
+    {
+        "username": "raysan",
+        "fullname": "Raysan Perez",
+        "role": "ADMIN",
+        "login_time": "2025-07-31 15:06:55",
+        "logout_time": "2025-07-31 15:39:37",
+        "runtime": "00:32:42",
+        "date": "2025-07-31"
+    },
+    {
+        "username": "admin",
+        "fullname": "Admin",
+        "role": "ADMIN",
+        "login_time": "2025-07-31 15:13:28",
+        "logout_time": "2025-07-31 15:40:17",
+        "runtime": "00:26:49",
+        "date": "2025-07-31"
+    },
+    {
+        "username": "raysan",
+        "fullname": "Raysan Perez",
+        "role": "ADMIN",
+        "login_time": "2025-07-31 15:39:38",
         "logout_time": null,
         "runtime": null,
         "date": "2025-07-31"
@@ -12,7 +300,6 @@
         "username": "user1",
         "fullname": "User Test",
         "role": "USER",
-<<<<<<< HEAD
         "login_time": "2025-07-31 15:45:45",
         "logout_time": "2025-07-31 17:00:39",
         "runtime": "01:14:54",
@@ -41,9 +328,6 @@
         "fullname": "User Test",
         "role": "USER",
         "login_time": "2025-07-31 17:00:39",
-=======
-        "login_time": "2025-07-31 17:49:01",
->>>>>>> 8b14a504
         "logout_time": null,
         "runtime": null,
         "date": "2025-07-31"
