--- conflicted
+++ resolved
@@ -3,26 +3,15 @@
         "username": "admin",
         "fullname": "Admin",
         "role": "ADMIN",
-<<<<<<< HEAD
-        "login_time": "2025-07-31 17:48:43",
-        "logout_time": "2025-08-01 10:03:39",
-        "runtime": "16:14:56",
-=======
         "login_time": "2025-07-31 13:30:53",
         "logout_time": "2025-07-31 13:32:29",
         "runtime": "00:01:36",
->>>>>>> 1247ac2f96e1f7f40e4d03557b168a9c9fe01f53
         "date": "2025-07-31"
     },
     {
         "username": "user1",
         "fullname": "User Test",
         "role": "USER",
-<<<<<<< HEAD
-        "login_time": "2025-07-31 17:49:01",
-        "logout_time": "2025-08-01 08:58:33",
-        "runtime": "15:09:32",
-=======
         "login_time": "2025-07-31 13:31:11",
         "logout_time": "2025-07-31 13:36:50",
         "runtime": "00:05:39",
@@ -44,23 +33,9 @@
         "login_time": "2025-07-31 13:34:36",
         "logout_time": "2025-07-31 13:52:01",
         "runtime": "00:17:25",
->>>>>>> 1247ac2f96e1f7f40e4d03557b168a9c9fe01f53
-        "date": "2025-07-31"
-    },
-    {
-        "username": "user1",
-        "fullname": "User Test",
-        "role": "USER",
-<<<<<<< HEAD
-        "login_time": "2025-08-01 08:58:33",
-        "logout_time": "2025-08-01 09:05:21",
-        "runtime": "00:06:48",
-=======
-        "login_time": "2025-07-31 13:36:50",
-        "logout_time": "2025-07-31 15:06:18",
-        "runtime": "01:29:28",
-        "date": "2025-07-31"
-    },
+        "date": "2025-07-31"
+    },
+
     {
         "username": "raysan",
         "fullname": "Raysan Perez",
@@ -356,21 +331,7 @@
         "login_time": "2025-08-01 08:52:33",
         "logout_time": "2025-08-01 08:54:23",
         "runtime": "00:01:50",
->>>>>>> 1247ac2f96e1f7f40e4d03557b168a9c9fe01f53
-        "date": "2025-08-01"
-    },
-    {
-        "username": "user1",
-        "fullname": "User Test",
-        "role": "USER",
-<<<<<<< HEAD
-        "login_time": "2025-08-01 09:05:21",
-        "logout_time": "2025-08-01 09:14:57",
-        "runtime": "00:09:36",
-=======
-        "login_time": "2025-08-01 08:53:37",
-        "logout_time": "2025-08-01 10:18:12",
-        "runtime": "01:24:35",
+
         "date": "2025-08-01"
     },
     {
@@ -551,79 +512,35 @@
         "login_time": "2025-08-01 10:13:01",
         "logout_time": "2025-08-01 10:28:51",
         "runtime": "00:15:50",
->>>>>>> 1247ac2f96e1f7f40e4d03557b168a9c9fe01f53
         "date": "2025-08-01"
     },
     {
         "username": "user1",
         "fullname": "User Test",
         "role": "USER",
-<<<<<<< HEAD
-        "login_time": "2025-08-01 09:14:57",
-        "logout_time": "2025-08-01 09:21:06",
-        "runtime": "00:06:09",
-=======
         "login_time": "2025-08-01 10:18:12",
         "logout_time": "2025-08-01 10:19:57",
         "runtime": "00:01:45",
->>>>>>> 1247ac2f96e1f7f40e4d03557b168a9c9fe01f53
         "date": "2025-08-01"
     },
     {
         "username": "user1",
         "fullname": "User Test",
         "role": "USER",
-<<<<<<< HEAD
+
         "login_time": "2025-08-01 09:21:06",
         "logout_time": "2025-08-01 09:21:38",
         "runtime": "00:00:32",
-=======
-        "login_time": "2025-08-01 10:19:57",
-        "logout_time": "2025-08-01 10:22:17",
-        "runtime": "00:02:20",
->>>>>>> 1247ac2f96e1f7f40e4d03557b168a9c9fe01f53
         "date": "2025-08-01"
     },
     {
         "username": "user1",
         "fullname": "User Test",
         "role": "USER",
-<<<<<<< HEAD
+
         "login_time": "2025-08-01 09:21:38",
         "logout_time": "2025-08-01 09:22:09",
         "runtime": "00:00:31",
-=======
-        "login_time": "2025-08-01 10:22:17",
-        "logout_time": "2025-08-01 10:23:05",
-        "runtime": "00:00:48",
->>>>>>> 1247ac2f96e1f7f40e4d03557b168a9c9fe01f53
-        "date": "2025-08-01"
-    },
-    {
-        "username": "user1",
-        "fullname": "User Test",
-        "role": "USER",
-<<<<<<< HEAD
-        "login_time": "2025-08-01 09:22:09",
-        "logout_time": "2025-08-01 10:02:10",
-        "runtime": "00:40:01",
-=======
-        "login_time": "2025-08-01 10:23:05",
-        "logout_time": "2025-08-01 10:26:32",
-        "runtime": "00:03:27",
->>>>>>> 1247ac2f96e1f7f40e4d03557b168a9c9fe01f53
-        "date": "2025-08-01"
-    },
-    {
-        "username": "user1",
-        "fullname": "User Test",
-        "role": "USER",
-<<<<<<< HEAD
-        "login_time": "2025-08-01 10:02:10",
-=======
-        "login_time": "2025-08-01 10:26:32",
-        "logout_time": "2025-08-01 10:26:46",
-        "runtime": "00:00:14",
         "date": "2025-08-01"
     },
     {
@@ -753,89 +670,17 @@
         "date": "2025-08-01"
     },
     {
-        "username": "emji",
-        "fullname": "Mary Grace Castellano",
-        "role": "ADMIN",
-        "login_time": "2025-08-01 11:25:06",
->>>>>>> 1247ac2f96e1f7f40e4d03557b168a9c9fe01f53
-        "logout_time": null,
-        "runtime": null,
-        "date": "2025-08-01"
-    },
-    {
-        "username": "admin",
-        "fullname": "Admin",
-        "role": "ADMIN",
-<<<<<<< HEAD
-        "login_time": "2025-08-01 10:03:39",
-        "logout_time": "2025-08-01 10:42:36",
-        "runtime": "00:38:57",
-        "date": "2025-08-01"
-    },
-    {
-        "username": "bryan",
-        "fullname": "bryan",
-        "role": "USER",
-        "login_time": "2025-08-01 10:04:04",
-        "logout_time": "2025-08-01 10:19:44",
-        "runtime": "00:15:40",
-        "date": "2025-08-01"
-    },
-    {
-        "username": "bryan",
-        "fullname": "bryan",
-        "role": "USER",
-        "login_time": "2025-08-01 10:19:44",
-        "logout_time": "2025-08-01 10:21:20",
-        "runtime": "00:01:36",
-        "date": "2025-08-01"
-    },
-    {
-        "username": "bryan",
-        "fullname": "bryan",
-        "role": "USER",
-        "login_time": "2025-08-01 10:21:20",
-        "logout_time": "2025-08-01 10:24:14",
-        "runtime": "00:02:54",
-        "date": "2025-08-01"
-    },
-    {
-        "username": "bryan",
-        "fullname": "bryan",
-        "role": "USER",
-        "login_time": "2025-08-01 10:24:14",
-        "logout_time": "2025-08-01 10:35:21",
-        "runtime": "00:11:07",
-        "date": "2025-08-01"
-    },
-    {
-        "username": "bryan",
-        "fullname": "bryan",
-        "role": "USER",
-        "login_time": "2025-08-01 10:35:21",
-        "logout_time": "2025-08-01 10:36:15",
-        "runtime": "00:00:54",
-        "date": "2025-08-01"
-    },
-    {
-        "username": "bryan",
-        "fullname": "bryan",
-        "role": "USER",
-        "login_time": "2025-08-01 10:36:15",
-        "logout_time": "2025-08-01 10:46:00",
-        "runtime": "00:09:45",
-=======
+        "username": "admin",
+        "fullname": "Admin",
+        "role": "ADMIN",
         "login_time": "2025-08-01 11:25:59",
         "logout_time": "2025-08-01 11:30:50",
         "runtime": "00:04:51",
->>>>>>> 1247ac2f96e1f7f40e4d03557b168a9c9fe01f53
-        "date": "2025-08-01"
-    },
-    {
-        "username": "admin",
-        "fullname": "Admin",
-        "role": "ADMIN",
-<<<<<<< HEAD
+        "date": "2025-08-01"
+    },
+    {
+        "username": "admin",
+        "fullname": "Admin",
         "login_time": "2025-08-01 10:42:36",
         "logout_time": "2025-08-01 13:45:39",
         "runtime": "03:03:03",
@@ -955,9 +800,6 @@
         "role": "USER",
         "login_time": "2025-08-01 11:29:22",
         "logout_time": "2025-08-01 11:40:48",
-=======
-        "login_time": "2025-08-01 11:30:50",
-        "logout_time": "2025-08-01 11:33:54",
         "runtime": "00:03:04",
         "date": "2025-08-01"
     },
@@ -976,12 +818,10 @@
         "role": "ADMIN",
         "login_time": "2025-08-01 11:33:54",
         "logout_time": "2025-08-01 11:45:20",
->>>>>>> 1247ac2f96e1f7f40e4d03557b168a9c9fe01f53
         "runtime": "00:11:26",
         "date": "2025-08-01"
     },
     {
-<<<<<<< HEAD
         "username": "bryan",
         "fullname": "bryan",
         "role": "USER",
@@ -1108,27 +948,9 @@
         "date": "2025-08-01"
     },
     {
-        "username": "bryan",
-        "fullname": "bryan",
-        "role": "USER",
-        "login_time": "2025-08-01 13:44:19",
-        "logout_time": "2025-08-01 13:46:24",
-        "runtime": "00:02:05",
-=======
-        "username": "raysan",
-        "fullname": "Raysan Perez",
-        "role": "ADMIN",
-        "login_time": "2025-08-01 11:36:35",
-        "logout_time": "2025-08-01 14:28:42",
-        "runtime": "02:52:07",
->>>>>>> 1247ac2f96e1f7f40e4d03557b168a9c9fe01f53
-        "date": "2025-08-01"
-    },
-    {
-        "username": "admin",
-        "fullname": "Admin",
-        "role": "ADMIN",
-<<<<<<< HEAD
+        "username": "admin",
+        "fullname": "Admin",
+        "role": "ADMIN",
         "login_time": "2025-08-01 13:45:39",
         "logout_time": "2025-08-03 19:28:00",
         "runtime": "53:42:21",
@@ -1601,11 +1423,6 @@
         "logout_time": "2025-08-04 07:15:46",
         "runtime": "11:48:26",
         "date": "2025-08-03"
-=======
-        "login_time": "2025-08-01 11:45:20",
-        "logout_time": "2025-08-01 12:00:59",
-        "runtime": "00:15:39",
-        "date": "2025-08-01"
     },
     {
         "username": "admin",
@@ -1616,42 +1433,8 @@
         "runtime": "01:05:36",
         "date": "2025-08-01"
     },
-    {
-        "username": "admin",
-        "fullname": "Admin",
-        "role": "ADMIN",
-        "login_time": "2025-08-01 13:06:35",
-        "logout_time": "2025-08-01 13:15:37",
-        "runtime": "00:09:02",
-        "date": "2025-08-01"
->>>>>>> 1247ac2f96e1f7f40e4d03557b168a9c9fe01f53
-    },
-    {
-        "username": "admin",
-        "fullname": "Admin",
-        "role": "ADMIN",
-<<<<<<< HEAD
-        "login_time": "2025-08-03 19:28:00",
-        "logout_time": "2025-08-03 19:28:10",
-        "runtime": "00:00:10",
-        "date": "2025-08-03"
-=======
-        "login_time": "2025-08-01 13:15:37",
-        "logout_time": "2025-08-01 13:15:44",
-        "runtime": "00:00:07",
-        "date": "2025-08-01"
->>>>>>> 1247ac2f96e1f7f40e4d03557b168a9c9fe01f53
-    },
-    {
-        "username": "admin",
-        "fullname": "Admin",
-        "role": "ADMIN",
-<<<<<<< HEAD
-        "login_time": "2025-08-03 19:28:10",
-        "logout_time": "2025-08-04 07:36:55",
-        "runtime": "12:08:45",
-        "date": "2025-08-03"
-    },
+
+ 
     {
         "username": "bryan",
         "fullname": "bryan",
@@ -1707,66 +1490,9 @@
         "date": "2025-08-04"
     },
     {
-        "username": "bryan",
-        "fullname": "bryan",
-        "role": "USER",
-        "login_time": "2025-08-04 07:34:06",
-        "logout_time": "2025-08-04 07:37:41",
-        "runtime": "00:03:35",
-        "date": "2025-08-04"
-=======
-        "login_time": "2025-08-01 13:15:44",
-        "logout_time": "2025-08-01 13:37:05",
-        "runtime": "00:21:21",
-        "date": "2025-08-01"
->>>>>>> 1247ac2f96e1f7f40e4d03557b168a9c9fe01f53
-    },
-    {
-        "username": "admin",
-        "fullname": "Admin",
-        "role": "ADMIN",
-<<<<<<< HEAD
-        "login_time": "2025-08-04 07:36:55",
-        "logout_time": null,
-        "runtime": null,
-        "date": "2025-08-04"
-    },
-    {
-        "username": "bryan",
-        "fullname": "bryan",
-        "role": "USER",
-        "login_time": "2025-08-04 07:37:41",
-        "logout_time": "2025-08-04 07:39:05",
-        "runtime": "00:01:24",
-        "date": "2025-08-04"
-    },
-    {
-        "username": "bryan",
-        "fullname": "bryan",
-        "role": "USER",
-        "login_time": "2025-08-04 07:39:05",
-        "logout_time": "2025-08-04 07:41:01",
-        "runtime": "00:01:56",
-        "date": "2025-08-04"
-    },
-    {
-        "username": "bryan",
-        "fullname": "bryan",
-        "role": "USER",
-        "login_time": "2025-08-04 07:41:01",
-        "logout_time": "2025-08-04 07:43:49",
-        "runtime": "00:02:48",
-        "date": "2025-08-04"
-    },
-    {
-        "username": "bryan",
-        "fullname": "bryan",
-        "role": "USER",
-        "login_time": "2025-08-04 07:43:49",
-        "logout_time": null,
-        "runtime": null,
-        "date": "2025-08-04"
-=======
+        "username": "admin",
+        "fullname": "Admin",
+        "role": "ADMIN",
         "login_time": "2025-08-01 13:37:05",
         "logout_time": "2025-08-01 15:26:30",
         "runtime": "01:49:25",
@@ -1851,20 +1577,6 @@
         "login_time": "2025-08-04 07:40:43",
         "logout_time": null,
         "runtime": null,
-<<<<<<< HEAD
-        "date": "2025-08-04"
-    },
-    {
-        "username": "user1",
-        "fullname": "User Test",
-        "role": "USER",
-        "login_time": "2025-08-04 07:58:21",
-        "logout_time": null,
-        "runtime": null,
-        "date": "2025-08-04"
-=======
-        "date": "2025-08-03"
->>>>>>> 1247ac2f96e1f7f40e4d03557b168a9c9fe01f53
->>>>>>> 04ecb401
+        "date": "2025-08-03"
     }
 ]