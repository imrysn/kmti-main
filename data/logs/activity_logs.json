--- conflicted
+++ resolved
@@ -310,103 +310,32 @@
     {
         "username": "user1",
         "fullname": "User Test",
-<<<<<<< HEAD
-        "activity": "Deleted file: 2784TRAIP.icd",
-        "date": "2025-07-31 17:49:07"
-=======
         "activity": "Login",
         "date": "2025-08-01 15:53:02"
->>>>>>> 1247ac2f96e1f7f40e4d03557b168a9c9fe01f53
-    },
-    {
-        "username": "user1",
-        "fullname": "User Test",
-<<<<<<< HEAD
-        "activity": "Login to user panel",
-        "date": "2025-08-01 08:58:33"
-    },
-    {
-        "username": "user1",
-        "fullname": "User Test",
-        "activity": "Login to user panel",
-        "date": "2025-08-01 09:05:21"
-    },
-    {
-        "username": "user1",
-        "fullname": "User Test",
-        "activity": "Login to user panel",
-        "date": "2025-08-01 09:14:57"
-    },
-    {
-        "username": "user1",
-        "fullname": "User Test",
-        "activity": "Login to user panel",
-        "date": "2025-08-01 09:21:06"
-    },
-    {
-        "username": "user1",
-        "fullname": "User Test",
-        "activity": "Login to user panel",
-        "date": "2025-08-01 09:21:38"
-    },
-    {
-        "username": "user1",
-        "fullname": "User Test",
-        "activity": "Login to user panel",
-        "date": "2025-08-01 09:22:09"
-    },
-    {
-        "username": "user1",
-        "fullname": "User Test",
-        "activity": "Deleted file: .recycle_bin_data.json",
-        "date": "2025-08-01 09:22:13"
-    },
-    {
-        "username": "user1",
-        "fullname": "User Test",
-        "activity": "Login to user panel",
-        "date": "2025-08-01 10:02:10"
-    },
-    {
-        "username": "user1",
-        "fullname": "User Test",
-        "activity": "Deleted file: kmti.ico",
-        "date": "2025-08-01 10:02:43"
-=======
+    },
+    {
+        "username": "user1",
+        "fullname": "User Test",
         "email": "user1@example.com",
         "role": "USER",
         "date": "2025-08-01 15:53:09",
         "activity": "Logout"
->>>>>>> 1247ac2f96e1f7f40e4d03557b168a9c9fe01f53
-    },
-    {
-        "username": "user1",
-        "fullname": "User Test",
-        "activity": "Logout",
-<<<<<<< HEAD
-        "date": "2025-08-01 10:03:33"
-=======
+    },
+    {
+        "username": "user1",
+        "fullname": "User Test",
+        "activity": "Logout",
         "date": "2025-08-01 15:53:09"
->>>>>>> 1247ac2f96e1f7f40e4d03557b168a9c9fe01f53
-    },
-    {
-        "username": "admin",
-        "fullname": "Admin",
-<<<<<<< HEAD
-        "activity": "Login to admin panel",
-        "date": "2025-08-01 10:03:39"
-=======
+    },
+    {
+        "username": "admin",
+        "fullname": "Admin",
         "activity": "Login",
         "date": "2025-08-01 15:53:15"
->>>>>>> 1247ac2f96e1f7f40e4d03557b168a9c9fe01f53
-    },
-    {
-        "username": "admin",
-        "fullname": "Admin",
-<<<<<<< HEAD
-        "activity": "Added new user 'bryan' with role 'USER'",
-        "date": "2025-08-01 10:03:58"
-=======
+    },
+    {
+        "username": "admin",
+        "fullname": "Admin",
         "activity": "Login",
         "date": "2025-08-03 14:50:48"
     },
@@ -433,81 +362,11 @@
         "fullname": "Admin",
         "activity": "Login",
         "date": "2025-08-03 15:34:36"
->>>>>>> 1247ac2f96e1f7f40e4d03557b168a9c9fe01f53
-    },
-    {
-        "username": "admin",
-        "fullname": "Admin",
-        "activity": "Logout",
-<<<<<<< HEAD
-        "date": "2025-08-01 10:04:00"
-    },
-    {
-        "username": "bryan",
-        "fullname": "bryan",
-        "activity": "Login to user panel",
-        "date": "2025-08-01 10:04:04"
-    },
-    {
-        "username": "bryan",
-        "fullname": "bryan",
-        "activity": "Deleted file: 494821944_979019437455450_3739855748643100630_n.png",
-        "date": "2025-08-01 10:04:17"
-    },
-    {
-        "username": "bryan",
-        "fullname": "bryan",
-        "activity": "Login to user panel",
-        "date": "2025-08-01 10:19:44"
-    },
-    {
-        "username": "bryan",
-        "fullname": "bryan",
-        "activity": "Logout",
-        "date": "2025-08-01 10:21:13"
-    },
-    {
-        "username": "bryan",
-        "fullname": "bryan",
-        "activity": "Login to user panel",
-        "date": "2025-08-01 10:21:21"
-    },
-    {
-        "username": "bryan",
-        "fullname": "bryan",
-        "activity": "Logout",
-        "date": "2025-08-01 10:24:08"
-    },
-    {
-        "username": "bryan",
-        "fullname": "bryan",
-        "activity": "Login to user panel",
-        "date": "2025-08-01 10:24:14"
-    },
-    {
-        "username": "bryan",
-        "fullname": "bryan",
-        "activity": "Login to user panel",
-        "date": "2025-08-01 10:35:21"
-    },
-    {
-        "username": "bryan",
-        "fullname": "bryan",
-        "activity": "Logout",
-        "date": "2025-08-01 10:36:10"
-    },
-    {
-        "username": "bryan",
-        "fullname": "bryan",
-        "activity": "Login to user panel",
-        "date": "2025-08-01 10:36:15"
-    },
-    {
-        "username": "bryan",
-        "fullname": "bryan",
-        "activity": "Logout",
-        "date": "2025-08-01 10:42:29"
-=======
+    },
+    {
+        "username": "admin",
+        "fullname": "Admin",
+        "activity": "Logout",
         "date": "2025-08-03 15:35:23"
     },
     {
@@ -545,1190 +404,64 @@
         "fullname": "User Test",
         "activity": "Logout",
         "date": "2025-08-03 15:35:36"
->>>>>>> 1247ac2f96e1f7f40e4d03557b168a9c9fe01f53
-    },
-    {
-        "username": "admin",
-        "fullname": "Admin",
-<<<<<<< HEAD
-        "activity": "Login to admin panel",
-        "date": "2025-08-01 10:42:36"
-    },
-    {
-        "username": "admin",
-        "fullname": "Admin",
-        "activity": "Added new user 'risan' with role 'USER'",
-        "date": "2025-08-01 10:43:04"
-=======
+    },
+    {
+        "username": "admin",
+        "fullname": "Admin",
         "activity": "Login",
         "date": "2025-08-03 15:35:41"
->>>>>>> 1247ac2f96e1f7f40e4d03557b168a9c9fe01f53
-    },
-    {
-        "username": "admin",
-        "fullname": "Admin",
-        "activity": "Logout",
-<<<<<<< HEAD
-        "date": "2025-08-01 10:43:06"
-    },
-    {
-        "username": "risan",
-        "fullname": "risan",
-        "activity": "Login to user panel",
-        "date": "2025-08-01 10:43:11"
-    },
-    {
-        "username": "bryan",
-        "fullname": "bryan",
-        "activity": "Login to user panel",
-        "date": "2025-08-01 10:46:00"
-    },
-    {
-        "username": "bryan",
-        "fullname": "bryan",
-        "activity": "Login to user panel",
-        "date": "2025-08-01 10:48:24"
-    },
-    {
-        "username": "bryan",
-        "fullname": "bryan",
-        "activity": "Login to user panel",
-        "date": "2025-08-01 10:51:46"
-    },
-    {
-        "username": "bryan",
-        "fullname": "bryan",
-        "activity": "Login to user panel",
-        "date": "2025-08-01 10:55:25"
-    },
-    {
-        "username": "bryan",
-        "fullname": "bryan",
-        "activity": "Login to user panel",
-        "date": "2025-08-01 10:58:57"
-    },
-    {
-        "username": "bryan",
-        "fullname": "bryan",
-        "activity": "Login to user panel",
-        "date": "2025-08-01 11:00:13"
-    },
-    {
-        "username": "bryan",
-        "fullname": "bryan",
-        "activity": "Login to user panel",
-        "date": "2025-08-01 11:01:01"
-    },
-    {
-        "username": "bryan",
-        "fullname": "bryan",
-        "activity": "Login to user panel",
-        "date": "2025-08-01 11:02:31"
-    },
-    {
-        "username": "bryan",
-        "fullname": "bryan",
-        "activity": "Login to user panel",
-        "date": "2025-08-01 11:18:31"
-    },
-    {
-        "username": "bryan",
-        "fullname": "bryan",
-        "activity": "Logout",
-        "date": "2025-08-01 11:19:08"
-    },
-    {
-        "username": "bryan",
-        "fullname": "bryan",
-        "activity": "Login to user panel",
-        "date": "2025-08-01 11:19:13"
-    },
-    {
-        "username": "bryan",
-        "fullname": "bryan",
-        "activity": "Login to user panel",
-        "date": "2025-08-01 11:22:46"
-    },
-    {
-        "username": "bryan",
-        "fullname": "bryan",
-        "activity": "Deleted file: profile_data.json",
-        "date": "2025-08-01 11:24:24"
-    },
-    {
-        "username": "bryan",
-        "fullname": "bryan",
-        "activity": "Login to user panel",
-        "date": "2025-08-01 11:29:22"
-    },
-    {
-        "username": "bryan",
-        "fullname": "bryan",
-        "activity": "Deleted file: BERGONIA BRYAN - Activity (DFS and DSPA).docx",
-        "date": "2025-08-01 11:38:51"
-    },
-    {
-        "username": "bryan",
-        "fullname": "bryan",
-        "activity": "Login to user panel",
-        "date": "2025-08-01 11:40:48"
-    },
-    {
-        "username": "bryan",
-        "fullname": "bryan",
-        "activity": "Login to user panel",
-        "date": "2025-08-01 11:41:20"
-    },
-    {
-        "username": "bryan",
-        "fullname": "bryan",
-        "activity": "Login to user panel",
-        "date": "2025-08-01 11:41:42"
-    },
-    {
-        "username": "bryan",
-        "fullname": "bryan",
-        "activity": "Login to user panel",
-        "date": "2025-08-01 11:42:14"
-    },
-    {
-        "username": "bryan",
-        "fullname": "bryan",
-        "activity": "Login to user panel",
-        "date": "2025-08-01 11:42:54"
-    },
-    {
-        "username": "bryan",
-        "fullname": "bryan",
-        "activity": "Login to user panel",
-        "date": "2025-08-01 11:43:16"
-    },
-    {
-        "username": "bryan",
-        "fullname": "bryan",
-        "activity": "Deleted file: myCV.pdf",
-        "date": "2025-08-01 11:43:24"
-    },
-    {
-        "username": "bryan",
-        "fullname": "bryan",
-        "activity": "Deleted file: My_CV.pdf",
-        "date": "2025-08-01 11:44:26"
-    },
-    {
-        "username": "bryan",
-        "fullname": "bryan",
-        "activity": "Login to user panel",
-        "date": "2025-08-01 11:52:31"
-    },
-    {
-        "username": "bryan",
-        "fullname": "bryan",
-        "activity": "Login to user panel",
-        "date": "2025-08-01 11:53:14"
-    },
-    {
-        "username": "bryan",
-        "fullname": "bryan",
-        "activity": "Login to user panel",
-        "date": "2025-08-01 11:54:20"
-    },
-    {
-        "username": "bryan",
-        "fullname": "bryan",
-        "activity": "Deleted file: Smart Academic Assistant System Chapter 1.pdf",
-        "date": "2025-08-01 11:54:47"
-    },
-    {
-        "username": "bryan",
-        "fullname": "bryan",
-        "activity": "Deleted file: Japan.txt",
-        "date": "2025-08-01 11:56:11"
-    },
-    {
-        "username": "bryan",
-        "fullname": "bryan",
-        "activity": "Deleted file: Smart Academic Assistant System- Chapter 1 (Repaired).docx",
-        "date": "2025-08-01 11:56:12"
-    },
-    {
-        "username": "bryan",
-        "fullname": "bryan",
-        "activity": "Deleted file: Astro Runner-Nodes.docx",
-        "date": "2025-08-01 11:56:12"
-    },
-    {
-        "username": "bryan",
-        "fullname": "bryan",
-        "activity": "Logout",
-        "date": "2025-08-01 11:58:07"
-    },
-    {
-        "username": "bryan",
-        "fullname": "bryan",
-        "activity": "Login to user panel",
-        "date": "2025-08-01 11:58:12"
-    },
-    {
-        "username": "bryan",
-        "fullname": "bryan",
-        "activity": "Deleted file: OJT.pdf",
-        "date": "2025-08-01 11:58:18"
-    },
-    {
-        "username": "bryan",
-        "fullname": "bryan",
-        "activity": "Deleted file: login_ui_fixed.py",
-        "date": "2025-08-01 11:58:19"
-    },
-    {
-        "username": "bryan",
-        "fullname": "bryan",
-        "activity": "Deleted file: 518731264_1066521395131717_4616312988897449563_n.png",
-        "date": "2025-08-01 11:58:19"
-    },
-    {
-        "username": "bryan",
-        "fullname": "bryan",
-        "activity": "Deleted file: Screenshot_2025-07-21_103258-removebg-preview.png",
-        "date": "2025-08-01 11:58:20"
-    },
-    {
-        "username": "bryan",
-        "fullname": "bryan",
-        "activity": "Deleted file: CV (1).pdf",
-        "date": "2025-08-01 11:58:27"
-    },
-    {
-        "username": "bryan",
-        "fullname": "bryan",
-        "activity": "Deleted file: Arino-Trainee-Industry-Agreement-Liability-Waiver.pdf",
-        "date": "2025-08-01 11:58:27"
-    },
-    {
-        "username": "bryan",
-        "fullname": "bryan",
-        "activity": "Deleted file: Bergonia-Trainee-Industry-Agreement-Liability-Waiver.pdf",
-        "date": "2025-08-01 11:58:28"
-    },
-    {
-        "username": "bryan",
-        "fullname": "bryan",
-        "activity": "Deleted file: OJT (1).pdf",
-        "date": "2025-08-01 11:58:28"
-    },
-    {
-        "username": "bryan",
-        "fullname": "bryan",
-        "activity": "Logout",
-        "date": "2025-08-01 11:59:03"
-    },
-    {
-        "username": "bryan",
-        "fullname": "bryan",
-        "activity": "Login to user panel",
-        "date": "2025-08-01 11:59:27"
-    },
-    {
-        "username": "bryan",
-        "fullname": "bryan",
-        "activity": "Deleted file: KMTI-MOA (1).docx",
-        "date": "2025-08-01 11:59:38"
-    },
-    {
-        "username": "bryan",
-        "fullname": "bryan",
-        "activity": "Deleted file: KMTI-MOA (2).docx",
-        "date": "2025-08-01 11:59:39"
-    },
-    {
-        "username": "bryan",
-        "fullname": "bryan",
-        "activity": "Deleted file: KMTI-MOA (3).docx",
-        "date": "2025-08-01 11:59:40"
-    },
-    {
-        "username": "bryan",
-        "fullname": "bryan",
-        "activity": "Deleted file: KMTI-MOA (4).docx",
-        "date": "2025-08-01 11:59:41"
-    },
-    {
-        "username": "bryan",
-        "fullname": "bryan",
-        "activity": "Deleted file: KMTI-MOA (5).docx",
-        "date": "2025-08-01 11:59:41"
-    },
-    {
-        "username": "bryan",
-        "fullname": "bryan",
-        "activity": "Deleted file: KMTI-MOA.docx",
-        "date": "2025-08-01 11:59:42"
-    },
-    {
-        "username": "bryan",
-        "fullname": "bryan",
-        "activity": "Deleted file: 1-Student-Internship-MOA-CvSU-Bacoor-CS-Group-and-Individual (1).docx",
-        "date": "2025-08-01 11:59:42"
-    },
-    {
-        "username": "bryan",
-        "fullname": "bryan",
-        "activity": "Deleted file: 1-Student-Internship-MOA-CvSU-Bacoor-CS-Group-and-Individual.docx",
-        "date": "2025-08-01 11:59:43"
-    },
-    {
-        "username": "bryan",
-        "fullname": "bryan",
-        "activity": "Deleted file: logo (3).png",
-        "date": "2025-08-01 11:59:43"
-    },
-    {
-        "username": "bryan",
-        "fullname": "bryan",
-        "activity": "Deleted file: dotnet-sdk-9.0.302-win-x64.exe",
-        "date": "2025-08-01 11:59:43"
-    },
-    {
-        "username": "bryan",
-        "fullname": "bryan",
-        "activity": "Deleted file: LineInst.exe",
-        "date": "2025-08-01 11:59:44"
-    },
-    {
-        "username": "bryan",
-        "fullname": "bryan",
-        "activity": "Deleted file: KMTI-Data-Management-and-Invoicing-System.docx",
-        "date": "2025-08-01 11:59:44"
-    },
-    {
-        "username": "bryan",
-        "fullname": "bryan",
-        "activity": "Deleted file: Parents-Consent-Arino.pdf",
-        "date": "2025-08-01 11:59:45"
-    },
-    {
-        "username": "bryan",
-        "fullname": "bryan",
-        "activity": "Deleted file: PARENTS-CERTIFICATION-OF-WAIVER-OF-OJT_PRACTICUM.docx",
-        "date": "2025-08-01 11:59:45"
-    },
-    {
-        "username": "bryan",
-        "fullname": "bryan",
-        "activity": "Deleted file: PARENTS-CERTIFICATION-OF-WAIVER-OF-OJT_PRACTICUM.pdf",
-        "date": "2025-08-01 11:59:45"
-    },
-    {
-        "username": "bryan",
-        "fullname": "bryan",
-        "activity": "Deleted file: orders.sql",
-        "date": "2025-08-01 11:59:49"
-    },
-    {
-        "username": "bryan",
-        "fullname": "bryan",
-        "activity": "Deleted file: customers.sql",
-        "date": "2025-08-01 11:59:52"
-    },
-    {
-        "username": "bryan",
-        "fullname": "bryan",
-        "activity": "Login to user panel",
-        "date": "2025-08-01 12:00:27"
-    },
-    {
-        "username": "bryan",
-        "fullname": "bryan",
-        "activity": "Deleted file: 1ea33614-080f-4112-9f54-2c9fd71b1035.jpg",
-        "date": "2025-08-01 12:00:31"
-    },
-    {
-        "username": "bryan",
-        "fullname": "bryan",
-        "activity": "Deleted file: !DOCTYPE html.txt",
-        "date": "2025-08-01 13:00:16"
-    },
-    {
-        "username": "bryan",
-        "fullname": "bryan",
-        "activity": "Login to user panel",
-        "date": "2025-08-01 13:17:40"
-    },
-    {
-        "username": "bryan",
-        "fullname": "bryan",
-        "activity": "Login to user panel",
-        "date": "2025-08-01 13:35:49"
-    },
-    {
-        "username": "bryan",
-        "fullname": "bryan",
-        "activity": "Login to user panel",
-        "date": "2025-08-01 13:44:19"
-=======
+    },
+    {
+        "username": "admin",
+        "fullname": "Admin",
+        "activity": "Logout",
         "date": "2025-08-03 15:36:29"
->>>>>>> 1247ac2f96e1f7f40e4d03557b168a9c9fe01f53
-    },
-    {
-        "username": "admin",
-        "fullname": "Admin",
-<<<<<<< HEAD
-        "activity": "Login to admin panel",
-        "date": "2025-08-01 13:45:39"
-=======
+    },
+    {
+        "username": "admin",
+        "fullname": "Admin",
         "activity": "Login",
         "date": "2025-08-03 15:40:22"
->>>>>>> 1247ac2f96e1f7f40e4d03557b168a9c9fe01f53
-    },
-    {
-        "username": "admin",
-        "fullname": "Admin",
-<<<<<<< HEAD
-        "activity": "Logout",
-        "date": "2025-08-01 13:45:43"
-    },
-    {
-        "username": "risan",
-        "fullname": "risan",
-        "activity": "Login to user panel",
-        "date": "2025-08-01 13:45:48"
-    },
-    {
-        "username": "risan",
-        "fullname": "risan",
-        "activity": "Logout",
-        "date": "2025-08-01 13:46:09"
-    },
-    {
-        "username": "bryan",
-        "fullname": "bryan",
-        "activity": "Login to user panel",
-        "date": "2025-08-01 13:46:24"
-    },
-    {
-        "username": "bryan",
-        "fullname": "bryan",
-        "activity": "Login to user panel",
-        "date": "2025-08-01 13:52:33"
-    },
-    {
-        "username": "bryan",
-        "fullname": "bryan",
-        "activity": "Login to user panel",
-        "date": "2025-08-01 14:07:56"
-    },
-    {
-        "username": "bryan",
-        "fullname": "bryan",
-        "activity": "Logout",
-        "date": "2025-08-01 14:08:16"
-    },
-    {
-        "username": "bryan",
-        "fullname": "bryan",
-        "activity": "Login to user panel",
-        "date": "2025-08-01 14:08:23"
-    },
-    {
-        "username": "bryan",
-        "fullname": "bryan",
-        "activity": "Logout",
-        "date": "2025-08-01 14:08:30"
-    },
-    {
-        "username": "bryan",
-        "fullname": "bryan",
-        "activity": "Login to user panel",
-        "date": "2025-08-01 14:09:27"
-    },
-    {
-        "username": "bryan",
-        "fullname": "bryan",
-        "activity": "Deleted file: Claude-Setup-x64.exe",
-        "date": "2025-08-01 14:11:40"
-    },
-    {
-        "username": "bryan",
-        "fullname": "bryan",
-        "activity": "Deleted file: Parents-Consent-Arino (1).pdf",
-        "date": "2025-08-01 14:11:41"
-    },
-    {
-        "username": "bryan",
-        "fullname": "bryan",
-        "activity": "Login to user panel",
-        "date": "2025-08-01 14:17:01"
-    },
-    {
-        "username": "bryan",
-        "fullname": "bryan",
-        "activity": "Login to user panel",
-        "date": "2025-08-01 14:20:08"
-    },
-    {
-        "username": "bryan",
-        "fullname": "bryan",
-        "activity": "Login to user panel",
-        "date": "2025-08-01 14:20:45"
-    },
-    {
-        "username": "bryan",
-        "fullname": "bryan",
-        "activity": "Logout",
-        "date": "2025-08-01 14:20:53"
-    },
-    {
-        "username": "risan",
-        "fullname": "risan",
-        "activity": "Login to user panel",
-        "date": "2025-08-01 14:20:58"
-    },
-    {
-        "username": "risan",
-        "fullname": "risan",
-        "activity": "Deleted file: KMTI-Data-Management-and-Invoicing-System.docx",
-        "date": "2025-08-01 14:21:19"
-    },
-    {
-        "username": "risan",
-        "fullname": "risan",
-        "activity": "Logout",
-        "date": "2025-08-01 14:22:18"
-    },
-    {
-        "username": "bryan",
-        "fullname": "bryan",
-        "activity": "Login to user panel",
-        "date": "2025-08-01 14:22:22"
-    },
-    {
-        "username": "bryan",
-        "fullname": "bryan",
-        "activity": "Logout",
-        "date": "2025-08-01 14:22:41"
-    },
-    {
-        "username": "bryan",
-        "fullname": "bryan",
-        "activity": "Login to user panel",
-        "date": "2025-08-01 14:22:45"
-    },
-    {
-        "username": "bryan",
-        "fullname": "bryan",
-        "activity": "Login to user panel",
-        "date": "2025-08-01 14:35:43"
-    },
-    {
-        "username": "bryan",
-        "fullname": "bryan",
-        "activity": "Login to user panel",
-        "date": "2025-08-01 14:36:37"
-    },
-    {
-        "username": "bryan",
-        "fullname": "bryan",
-        "activity": "Deleted file: 1-Student-Internship-MOA-CvSU-Bacoor-CS-Group-and-Individual.docx",
-        "date": "2025-08-01 14:36:54"
-    },
-    {
-        "username": "bryan",
-        "fullname": "bryan",
-        "activity": "Deleted file: Parents-Consent-Arino.pdf",
-        "date": "2025-08-01 14:36:55"
-    },
-    {
-        "username": "bryan",
-        "fullname": "bryan",
-        "activity": "Deleted file: 1.txt",
-        "date": "2025-08-01 14:36:59"
-    },
-    {
-        "username": "bryan",
-        "fullname": "bryan",
-        "activity": "Deleted file: KMTI-Data-Management-and-Invoicing-System.docx",
-        "date": "2025-08-01 14:37:41"
-    },
-    {
-        "username": "bryan",
-        "fullname": "bryan",
-        "activity": "Deleted file: PARENTS-CERTIFICATION-OF-WAIVER-OF-OJT_PRACTICUM.docx",
-        "date": "2025-08-01 14:37:42"
-    },
-    {
-        "username": "bryan",
-        "fullname": "bryan",
-        "activity": "Deleted file: bryanBergonia-main-final project.zip",
-        "date": "2025-08-01 14:38:13"
-    },
-    {
-        "username": "bryan",
-        "fullname": "bryan",
-        "activity": "Login to user panel",
-        "date": "2025-08-01 14:59:40"
-    },
-    {
-        "username": "bryan",
-        "fullname": "bryan",
-        "activity": "Login to user panel",
-        "date": "2025-08-01 15:15:03"
-    },
-    {
-        "username": "bryan",
-        "fullname": "bryan",
-        "activity": "Deleted file: Parents-certification.pdf",
-        "date": "2025-08-01 15:15:06"
-    },
-    {
-        "username": "bryan",
-        "fullname": "bryan",
-        "activity": "Deleted file: OJT- Placement (1).pdf",
-        "date": "2025-08-01 15:15:08"
-    },
-    {
-        "username": "bryan",
-        "fullname": "bryan",
-        "activity": "Deleted file: OJT- Placement (2).pdf",
-        "date": "2025-08-01 15:15:10"
-    },
-    {
-        "username": "bryan",
-        "fullname": "bryan",
-        "activity": "Login to user panel",
-        "date": "2025-08-01 15:19:43"
-    },
-    {
-        "username": "bryan",
-        "fullname": "bryan",
-        "activity": "Deleted file: OJT- Placement.pdf",
-        "date": "2025-08-01 15:19:46"
-    },
-    {
-        "username": "bryan",
-        "fullname": "bryan",
-        "activity": "Deleted file: OJT- Placement (1).docx",
-        "date": "2025-08-01 15:19:52"
-    },
-    {
-        "username": "bryan",
-        "fullname": "bryan",
-        "activity": "Login to user panel",
-        "date": "2025-08-01 15:22:07"
-    },
-    {
-        "username": "bryan",
-        "fullname": "bryan",
-        "activity": "Deleted file: OJT- Placement.docx",
-        "date": "2025-08-01 15:22:11"
-    },
-    {
-        "username": "bryan",
-        "fullname": "bryan",
-        "activity": "Deleted file: 0ecc5c9f-c58f-4ff8-ab3f-6dd82c0c24ef.jpg",
-        "date": "2025-08-01 15:22:17"
-    },
-    {
-        "username": "bryan",
-        "fullname": "bryan",
-        "activity": "Login to user panel",
-        "date": "2025-08-01 15:23:52"
-    },
-    {
-        "username": "bryan",
-        "fullname": "bryan",
-        "activity": "Deleted file: 1-Student-Internship-MOA-CvSU-Bacoor-CS-Group-and-Individual.docx",
-        "date": "2025-08-01 15:23:55"
-    },
-    {
-        "username": "bryan",
-        "fullname": "bryan",
-        "activity": "Login to user panel",
-        "date": "2025-08-01 15:26:07"
-    },
-    {
-        "username": "bryan",
-        "fullname": "bryan",
-        "activity": "Deleted file: Placement (1).pdf",
-        "date": "2025-08-01 15:26:10"
-    },
-    {
-        "username": "bryan",
-        "fullname": "bryan",
-        "activity": "Deleted file: Placement.pdf",
-        "date": "2025-08-01 15:26:17"
-    },
-    {
-        "username": "bryan",
-        "fullname": "bryan",
-        "activity": "Login to user panel",
-        "date": "2025-08-01 15:36:38"
-    },
-    {
-        "username": "bryan",
-        "fullname": "bryan",
-        "activity": "Login to user panel",
-        "date": "2025-08-01 15:38:27"
-    },
-    {
-        "username": "bryan",
-        "fullname": "bryan",
-        "activity": "Deleted file: BERGONIA - COR.jpg",
-        "date": "2025-08-01 15:38:30"
-    },
-    {
-        "username": "bryan",
-        "fullname": "bryan",
-        "activity": "Deleted file: 2 -OJT2025-Trainee-Industry-Agreement-Liability-Waiver (1).docx",
-        "date": "2025-08-01 15:48:17"
-    },
-    {
-        "username": "bryan",
-        "fullname": "bryan",
-        "activity": "Login to user panel",
-        "date": "2025-08-01 15:58:42"
-    },
-    {
-        "username": "bryan",
-        "fullname": "bryan",
-        "activity": "Login to user panel",
-        "date": "2025-08-03 17:54:01"
-    },
-    {
-        "username": "bryan",
-        "fullname": "bryan",
-        "activity": "Deleted file: 2 -OJT2025-Trainee-Industry-Agreement-Liability-Waiver.docx",
-        "date": "2025-08-03 17:54:13"
-    },
-    {
-        "username": "bryan",
-        "fullname": "bryan",
-        "activity": "Login to user panel",
-        "date": "2025-08-03 18:06:33"
-    },
-    {
-        "username": "bryan",
-        "fullname": "bryan",
-        "activity": "Login to user panel",
-        "date": "2025-08-03 18:07:04"
-    },
-    {
-        "username": "bryan",
-        "fullname": "bryan",
-        "activity": "Login to user panel",
-        "date": "2025-08-03 18:10:58"
-    },
-    {
-        "username": "bryan",
-        "fullname": "bryan",
-        "activity": "Login to user panel",
-        "date": "2025-08-03 18:14:33"
-    },
-    {
-        "username": "bryan",
-        "fullname": "bryan",
-        "activity": "Login to user panel",
-        "date": "2025-08-03 18:15:03"
-    },
-    {
-        "username": "bryan",
-        "fullname": "bryan",
-        "activity": "Deleted file: 1-Student-Internship-MOA-CvSU-Bacoor-CS-Group-and-Individual.docx",
-        "date": "2025-08-03 18:15:06"
-    },
-    {
-        "username": "bryan",
-        "fullname": "bryan",
-        "activity": "Deleted file: CV.pdf",
-        "date": "2025-08-03 18:15:07"
-    },
-    {
-        "username": "bryan",
-        "fullname": "bryan",
-        "activity": "Deleted file: My_CV.pdf",
-        "date": "2025-08-03 18:15:08"
-    },
-    {
-        "username": "bryan",
-        "fullname": "bryan",
-        "activity": "Deleted file: 1-Student-Internship-MOA-CvSU-Bacoor-CS-Group-and-Individual.docx",
-        "date": "2025-08-03 18:15:16"
-    },
-    {
-        "username": "bryan",
-        "fullname": "bryan",
-        "activity": "Login to user panel",
-        "date": "2025-08-03 18:24:19"
-    },
-    {
-        "username": "bryan",
-        "fullname": "bryan",
-        "activity": "Deleted file: 1-Student-Internship-MOA-CvSU-Bacoor-CS-Group-and-Individual.docx",
-        "date": "2025-08-03 18:24:23"
-    },
-    {
-        "username": "bryan",
-        "fullname": "bryan",
-        "activity": "Login to user panel",
-        "date": "2025-08-03 18:30:46"
-    },
-    {
-        "username": "bryan",
-        "fullname": "bryan",
-        "activity": "Login to user panel",
-        "date": "2025-08-03 18:34:43"
-    },
-    {
-        "username": "bryan",
-        "fullname": "bryan",
-        "activity": "Login to user panel",
-        "date": "2025-08-03 18:38:00"
-    },
-    {
-        "username": "bryan",
-        "fullname": "bryan",
-        "activity": "Login to user panel",
-        "date": "2025-08-03 18:39:07"
-    },
-    {
-        "username": "bryan",
-        "fullname": "bryan",
-        "activity": "Deleted file: 1-Student-Internship-MOA-CvSU-Bacoor-CS-Group-and-Individual.docx",
-        "date": "2025-08-03 18:39:10"
-    },
-    {
-        "username": "bryan",
-        "fullname": "bryan",
-        "activity": "Deleted file: myCV (1).pdf",
-        "date": "2025-08-03 18:39:12"
-    },
-    {
-        "username": "bryan",
-        "fullname": "bryan",
-        "activity": "Login to user panel",
-        "date": "2025-08-03 18:39:40"
-    },
-    {
-        "username": "bryan",
-        "fullname": "bryan",
-        "activity": "Deleted file: myCV.pdf",
-        "date": "2025-08-03 18:39:44"
-    },
-    {
-        "username": "bryan",
-        "fullname": "bryan",
-        "activity": "Login to user panel",
-        "date": "2025-08-03 18:44:52"
-    },
-    {
-        "username": "bryan",
-        "fullname": "bryan",
-        "activity": "Login to user panel",
-        "date": "2025-08-03 18:50:06"
-    },
-    {
-        "username": "bryan",
-        "fullname": "bryan",
-        "activity": "Deleted file: 518731264_1066521395131717_4616312988897449563_n.png",
-        "date": "2025-08-03 18:50:09"
-    },
-    {
-        "username": "bryan",
-        "fullname": "bryan",
-        "activity": "Deleted file: KMTI-MOA.docx",
-        "date": "2025-08-03 18:50:11"
-    },
-    {
-        "username": "bryan",
-        "fullname": "bryan",
-        "activity": "Login to user panel",
-        "date": "2025-08-03 18:59:07"
-    },
-    {
-        "username": "bryan",
-        "fullname": "bryan",
-        "activity": "Login to user panel",
-        "date": "2025-08-03 18:59:45"
-    },
-    {
-        "username": "bryan",
-        "fullname": "bryan",
-        "activity": "Login to user panel",
-        "date": "2025-08-03 19:00:06"
-    },
-    {
-        "username": "bryan",
-        "fullname": "bryan",
-        "activity": "Deleted file: 1-Student-Internship-MOA-CvSU-Bacoor-CS-Group-and-Individual (1).docx",
-        "date": "2025-08-03 19:00:08"
-    },
-    {
-        "username": "bryan",
-        "fullname": "bryan",
-        "activity": "Deleted file: 1-Student-Internship-MOA-CvSU-Bacoor-CS-Group-and-Individual.docx",
-        "date": "2025-08-03 19:00:09"
-    },
-    {
-        "username": "bryan",
-        "fullname": "bryan",
-        "activity": "Deleted file: Parents-certification.pdf",
-        "date": "2025-08-03 19:00:46"
-    },
-    {
-        "username": "bryan",
-        "fullname": "bryan",
-        "activity": "Logout",
-        "date": "2025-08-03 19:06:33"
-    },
-    {
-        "username": "bryan",
-        "fullname": "bryan",
-        "activity": "Login to user panel",
-        "date": "2025-08-03 19:06:38"
-    },
-    {
-        "username": "bryan",
-        "fullname": "bryan",
-        "activity": "Login to user panel",
-        "date": "2025-08-03 19:12:14"
-    },
-    {
-        "username": "bryan",
-        "fullname": "bryan",
-        "activity": "Login to user panel",
-        "date": "2025-08-03 19:13:05"
-    },
-    {
-        "username": "bryan",
-        "fullname": "bryan",
-        "activity": "Logout",
-        "date": "2025-08-03 19:13:12"
-    },
-    {
-        "username": "bryan",
-        "fullname": "bryan",
-        "activity": "Login to user panel",
-        "date": "2025-08-03 19:13:17"
-    },
-    {
-        "username": "bryan",
-        "fullname": "bryan",
-        "activity": "Login to user panel",
-        "date": "2025-08-03 19:16:08"
-    },
-    {
-        "username": "bryan",
-        "fullname": "bryan",
-        "activity": "Login to user panel",
-        "date": "2025-08-03 19:17:19"
-    },
-    {
-        "username": "bryan",
-        "fullname": "bryan",
-        "activity": "Deleted file: Placement.pdf",
-        "date": "2025-08-03 19:17:29"
-    },
-    {
-        "username": "bryan",
-        "fullname": "bryan",
-        "activity": "Deleted file: myCV.pdf",
-        "date": "2025-08-03 19:17:31"
-    },
-    {
-        "username": "bryan",
-        "fullname": "bryan",
-        "activity": "Login to user panel",
-        "date": "2025-08-03 19:19:30"
-    },
-    {
-        "username": "bryan",
-        "fullname": "bryan",
-        "activity": "Deleted file: Professional CV Resume (1).pdf",
-        "date": "2025-08-03 19:19:33"
-    },
-    {
-        "username": "bryan",
-        "fullname": "bryan",
-        "activity": "Deleted file: Professional CV Resume.pdf",
-        "date": "2025-08-03 19:19:35"
-    },
-    {
-        "username": "bryan",
-        "fullname": "bryan",
-        "activity": "Login to user panel",
-        "date": "2025-08-03 19:23:35"
-    },
-    {
-        "username": "bryan",
-        "fullname": "bryan",
-        "activity": "Login to user panel",
-        "date": "2025-08-03 19:24:42"
-    },
-    {
-        "username": "bryan",
-        "fullname": "bryan",
-        "activity": "Deleted file: 1-Student-Internship-MOA-CvSU-Bacoor-CS-Group-and-Individual.docx",
-        "date": "2025-08-03 19:25:00"
-    },
-    {
-        "username": "bryan",
-        "fullname": "bryan",
-        "activity": "Login to user panel",
-        "date": "2025-08-03 19:25:18"
-    },
-    {
-        "username": "bryan",
-        "fullname": "bryan",
-        "activity": "Deleted file: 1-Student-Internship-MOA-CvSU-Bacoor-CS-Group-and-Individual.docx",
-        "date": "2025-08-03 19:25:24"
-    },
-    {
-        "username": "bryan",
-        "fullname": "bryan",
-        "activity": "Login to user panel",
-        "date": "2025-08-03 19:26:36"
-    },
-    {
-        "username": "bryan",
-        "fullname": "bryan",
-        "activity": "Login to user panel",
-        "date": "2025-08-03 19:27:21"
-    },
-    {
-        "username": "bryan",
-        "fullname": "bryan",
-        "activity": "Logout",
-        "date": "2025-08-03 19:27:56"
-=======
+    },
+    {
+        "username": "admin",
+        "fullname": "Admin",
         "activity": "Login",
         "date": "2025-08-03 15:58:34"
->>>>>>> 1247ac2f96e1f7f40e4d03557b168a9c9fe01f53
-    },
-    {
-        "username": "admin",
-        "fullname": "Admin",
-<<<<<<< HEAD
-        "activity": "Login to user panel",
-        "date": "2025-08-03 19:28:00"
-=======
+    },
+    {
+        "username": "admin",
+        "fullname": "Admin",
         "activity": "Login",
         "date": "2025-08-03 15:59:33"
->>>>>>> 1247ac2f96e1f7f40e4d03557b168a9c9fe01f53
-    },
-    {
-        "username": "admin",
-        "fullname": "Admin",
-<<<<<<< HEAD
-        "activity": "Logout",
-        "date": "2025-08-03 19:28:03"
-=======
+    },
+    {
+        "username": "admin",
+        "fullname": "Admin",
         "activity": "Login",
         "date": "2025-08-03 16:04:55"
->>>>>>> 1247ac2f96e1f7f40e4d03557b168a9c9fe01f53
-    },
-    {
-        "username": "admin",
-        "fullname": "Admin",
-<<<<<<< HEAD
-        "activity": "Login to admin panel",
-        "date": "2025-08-03 19:28:10"
-=======
+    },
+    {
+        "username": "admin",
+        "fullname": "Admin",
         "activity": "Login",
         "date": "2025-08-03 16:07:32"
->>>>>>> 1247ac2f96e1f7f40e4d03557b168a9c9fe01f53
-    },
-    {
-        "username": "admin",
-        "fullname": "Admin",
-<<<<<<< HEAD
-        "activity": "Logout",
-        "date": "2025-08-03 19:28:15"
-    },
-    {
-        "username": "bryan",
-        "fullname": "bryan",
-        "activity": "Login to user panel",
-        "date": "2025-08-04 07:15:46"
-    },
-    {
-        "username": "bryan",
-        "fullname": "bryan",
-        "activity": "Deleted file: Game-Development-Proposal.pdf",
-        "date": "2025-08-04 07:16:27"
-    },
-    {
-        "username": "bryan",
-        "fullname": "bryan",
-        "activity": "Deleted file: family_pic1.jpg",
-        "date": "2025-08-04 07:16:28"
-    },
-    {
-        "username": "bryan",
-        "fullname": "bryan",
-        "activity": "Logout",
-        "date": "2025-08-04 07:16:54"
-    },
-    {
-        "username": "bryan",
-        "fullname": "bryan",
-        "activity": "Login to user panel",
-        "date": "2025-08-04 07:19:36"
-    },
-    {
-        "username": "bryan",
-        "fullname": "bryan",
-        "activity": "Logout",
-        "date": "2025-08-04 07:28:08"
-    },
-    {
-        "username": "bryan",
-        "fullname": "bryan",
-        "activity": "Login to user panel",
-        "date": "2025-08-04 07:28:14"
-    },
-    {
-        "username": "bryan",
-        "fullname": "bryan",
-        "activity": "Login to user panel",
-        "date": "2025-08-04 07:30:21"
-    },
-    {
-        "username": "bryan",
-        "fullname": "bryan",
-        "activity": "Login to user panel",
-        "date": "2025-08-04 07:31:22"
-    },
-    {
-        "username": "bryan",
-        "fullname": "bryan",
-        "activity": "Login to user panel",
-        "date": "2025-08-04 07:32:20"
-    },
-    {
-        "username": "bryan",
-        "fullname": "bryan",
-        "activity": "Login to user panel",
-        "date": "2025-08-04 07:34:06"
-=======
+    },
+    {
+        "username": "admin",
+        "fullname": "Admin",
         "activity": "Login",
         "date": "2025-08-03 16:07:45"
->>>>>>> 1247ac2f96e1f7f40e4d03557b168a9c9fe01f53
-    },
-    {
-        "username": "admin",
-        "fullname": "Admin",
-<<<<<<< HEAD
-        "activity": "Login to admin panel",
-        "date": "2025-08-04 07:36:55"
-=======
+    },
+    {
+        "username": "admin",
+        "fullname": "Admin",
         "activity": "Login",
         "date": "2025-08-03 16:08:32"
->>>>>>> 1247ac2f96e1f7f40e4d03557b168a9c9fe01f53
-    },
-    {
-        "username": "admin",
-        "fullname": "Admin",
-<<<<<<< HEAD
+    },
+    {
+        "username": "admin",
+        "fullname": "Admin",
         "activity": "Logout",
         "date": "2025-08-04 07:37:10"
     },
@@ -1761,9 +494,6 @@
         "fullname": "bryan",
         "activity": "Login to user panel",
         "date": "2025-08-04 07:43:49"
-=======
-        "activity": "Login",
-        "date": "2025-08-03 16:08:46"
     },
     {
         "username": "admin",
@@ -1788,59 +518,5 @@
         "fullname": "Admin",
         "activity": "Login",
         "date": "2025-08-03 16:11:27"
-<<<<<<< HEAD
-    },
-    {
-        "username": "admin",
-        "fullname": "Admin",
-        "activity": "Login",
-        "date": "2025-08-04 07:39:05"
-    },
-    {
-        "username": "admin",
-        "fullname": "Admin",
-        "activity": "Changed base directory to X:\\",
-        "date": "2025-08-04 07:40:05"
-    },
-    {
-        "username": "admin",
-        "fullname": "Admin",
-        "activity": "Logout",
-        "date": "2025-08-04 07:40:28"
-    },
-    {
-        "username": "admin",
-        "fullname": "Admin",
-        "activity": "Login",
-        "date": "2025-08-04 07:40:43"
-    },
-    {
-        "username": "admin",
-        "fullname": "Admin",
-        "activity": "Login",
-        "date": "2025-08-04 07:58:13"
-    },
-    {
-        "username": "admin",
-        "fullname": "Admin",
-        "activity": "Logout",
-        "date": "2025-08-04 07:58:16"
-    },
-    {
-        "username": "user1",
-        "fullname": "User Test",
-        "email": "user1@example.com",
-        "role": "USER",
-        "date": "2025-08-04 07:58:21",
-        "activity": "Login"
-    },
-    {
-        "username": "user1",
-        "fullname": "User Test",
-        "activity": "Login",
-        "date": "2025-08-04 07:58:21"
-=======
->>>>>>> 1247ac2f96e1f7f40e4d03557b168a9c9fe01f53
->>>>>>> 04ecb401
     }
 ]